#!/usr/bin/env python
# -*- coding: utf-8 -*-

"""Tests for `feat` package."""

from feat.detector import Detector
from feat.data import Fex
from feat.utils import get_resource_path, read_pictures
from feat.tests.utils import get_test_data_path
import pandas as pd
import feat
import os
import cv2
import numpy as np
import pytest

inputFname = os.path.join(get_test_data_path(), "input.jpg")
img01 = read_pictures([inputFname])
_, h, w, _ = img01.shape


def test_detector():
    detector = Detector(n_jobs=1)
    assert detector["n_jobs"] == 1
    assert type(detector) == Detector


def test_faceboxes():
    # Face Detector Test Case:
    detector01 = Detector(
        face_model="FaceBoxes",
        landmark_model=None,
        au_model=None,
        emotion_model=None,
        facepose_model=None,
        n_jobs=1,
    )
    out = detector01.detect_faces(img01)[0]
    bbox_x = out[0][0]
    assert bbox_x != None
    bbox_width = out[0][1]
    bbox_y = out[0][2]
    bbox_height = out[0][3]
    assert len(out[0]) == 5
    assert 180 < bbox_x < 200


def test_retinaface():
    detector02 = Detector(
        face_model="RetinaFace",
        landmark_model=None,
        au_model=None,
        emotion_model=None,
        facepose_model=None,
        n_jobs=1,
    )
    out = detector02.detect_faces(img01)[0]
    bbox_x = out[0][0]
    assert bbox_x != None
    bbox_width = out[0][1]
    bbox_y = out[0][2]
    bbox_height = out[0][3]
    assert len(out[0]) == 5
    assert 180 < bbox_x < 200


def test_mtcnn():
    detector03 = Detector(
        face_model="MTCNN",
        landmark_model=None,
        au_model=None,
        emotion_model=None,
        facepose_model=None,
        n_jobs=1,
    )
    out = detector03.detect_faces(img01)[0]
    bbox_x = out[0][0]
    assert bbox_x != None
    bbox_width = out[0][1]
    bbox_y = out[0][2]
    bbox_height = out[0][3]
    assert len(out[0]) == 5
    assert bbox_x > 180 and bbox_x < 200


def test_img2pose():
    # Test that both face detection and facepose estimation work
    detector = Detector(
        face_model="img2pose", facepose_model="img2pose"
    )
    # Face detection
    faces = detector.detect_faces(img01)[0]
    bbox_x = faces[0][0]
    assert bbox_x is not None
    assert len(faces[0]) == 5
    assert 180 < bbox_x < 200

    # Pose estimation
    poses = detector.detect_facepose(img01)[0]
    pose_to_test = poses[0][0]  # first image and first face
    pitch, roll, yaw = pose_to_test.reshape(-1)
    assert -10 < pitch < 10
    assert -5 < roll < 5
    assert -10 < yaw < 10


def test_img2pose_mismatch():
    # Check that `detector` properly handles case where user selects img2pose as face pose estimator
    # but selects a different face detector. Detector should tell user they must use img2pose as both face detector and
    # pose estimator, and force face model to be `img2pose`.
    detector = Detector(
        face_model="RetinaFace", facepose_model="img2pose-c"
    )
    assert detector.info["face_model"] == "img2pose-c"


def test_mobilefacenet():
    # Landmark Detector Test Case:
    detector01 = Detector(
        face_model="RetinaFace", emotion_model=None, landmark_model="MobileFaceNet"
    )
    bboxes = detector01.detect_faces(img01)
    landmarks = detector01.detect_landmarks(img01, bboxes)[0]
    assert landmarks[0].shape == (68, 2)
    assert (
        np.any(landmarks[0][:, 0] > 0)
        and np.any(landmarks[0][:, 0] < w)
        and np.any(landmarks[0][:, 1] > 0)
        and np.any(landmarks[0][:, 1] < h)
    )


def test_mobilenet():
    detector02 = Detector(
        face_model="RetinaFace", emotion_model=None, landmark_model="MobileNet"
    )
    bboxes = detector02.detect_faces(img01)[0]
    landmarks = detector02.detect_landmarks(img01, [bboxes])[0]
    assert landmarks[0].shape == (68, 2)
    assert (
        np.any(landmarks[0][:, 0] > 0)
        and np.any(landmarks[0][:, 0] < w)
        and np.any(landmarks[0][:, 1] > 0)
        and np.any(landmarks[0][:, 1] < h)
    )


def test_pfld():
    detector03 = Detector(
        face_model="RetinaFace", emotion_model=None, landmark_model="PFLD"
    )
    bboxes = detector03.detect_faces(img01)[0]
    landmarks = detector03.detect_landmarks(img01, [bboxes])[0]
    assert landmarks[0].shape == (68, 2)
    assert (
        np.any(landmarks[0][:, 0] > 0)
        and np.any(landmarks[0][:, 0] < w)
        and np.any(landmarks[0][:, 1] > 0)
        and np.any(landmarks[0][:, 1] < h)
    )


def test_jaanet():
    # AU Detection Case:
    detector1 = Detector(
        face_model="RetinaFace",
        emotion_model=None,
        landmark_model="MobileFaceNet",
        au_model="jaanet",
    )

    detected_faces = detector1.detect_faces(img01)     
    landmarks = detector1.detect_landmarks(img01, detected_faces)

    aus = detector1.detect_aus(img01, landmarks)
    assert np.sum(np.isnan(aus)) == 0
    assert aus.shape[-1] == 12


def test_logistic():
    # AU Detection Case:
    detector1 = Detector(
        face_model="RetinaFace",
        emotion_model=None,
        landmark_model="MobileFaceNet",
        au_model="logistic",
    )

    detected_faces = detector1.detect_faces(img01)     
    landmarks = detector1.detect_landmarks(img01, detected_faces)
    hogs, new_lands = detector1._batch_hog(frames = img01, detected_faces = detected_faces, landmarks = landmarks)

    aus = detector1.detect_aus(frame=hogs, landmarks=new_lands)

    assert np.sum(np.isnan(aus)) == 0
    assert aus.shape[-1] == 20

def test_svm():
    # AU Detection Case:
    detector1 = Detector(
        face_model="RetinaFace",
        emotion_model=None,
        landmark_model="MobileFaceNet",
        au_model="svm",
    )
    detected_faces = detector1.detect_faces(img01)     
    landmarks = detector1.detect_landmarks(img01, detected_faces)
    hogs, new_lands = detector1._batch_hog(frames = img01, detected_faces = detected_faces, landmarks = landmarks)
    aus = detector1.detect_aus(frame=hogs, landmarks=new_lands)

    assert np.sum(np.isnan(aus)) == 0
    assert aus.shape[-1] == 20

def test_rf():
    # AU Detection Case:
    detector1 = Detector(
        face_model="RetinaFace",
        emotion_model=None,
        landmark_model="MobileFaceNet",
        au_model="RF",
    )
    detected_faces = detector1.detect_faces(img01)     
    landmarks = detector1.detect_landmarks(img01, detected_faces)
    hogs, new_lands = detector1._batch_hog(frames = img01, detected_faces = detected_faces, landmarks = landmarks)

    aus = detector1.detect_aus(frame=hogs, landmarks=new_lands)

    assert np.sum(np.isnan(aus)) == 0
    assert aus.shape[-1] == 20

def test_drml():
    # AU Detection Case2:
    inputFname = os.path.join(get_test_data_path(), "input.jpg")
    img01 = cv2.imread(inputFname)
    detector1 = Detector(
        face_model="RetinaFace",
        emotion_model=None,
        landmark_model="MobileFaceNet",
        au_model="drml",
    )
    bboxes = detector1.detect_faces(img01)[0]
    lands = detector1.detect_landmarks(img01, [bboxes])[0]
    aus = detector1.detect_aus(img01, lands)
    assert np.sum(np.isnan(aus)) == 0
    assert aus.shape[-1] == 12


def test_resmasknet():
    inputFname = os.path.join(get_test_data_path(), "input.jpg")
    detector1 = Detector(emotion_model="resmasknet")
    out = detector1.detect_image(inputFname)
    assert out.emotions()["happiness"].values > 0.5

def test_emotionsvm():
    inputFname = os.path.join(get_test_data_path(), "input.jpg")
    detector1 = Detector(emotion_model="svm")
    out = detector1.detect_image(inputFname)
    assert out.emotions()["happiness"].values > 0.5

def test_emotionrf():
    # Emotion RF models is not good 
    inputFname = os.path.join(get_test_data_path(), "input.jpg")
    detector1 = Detector(emotion_model="rf")
    out = detector1.detect_image(inputFname)
    assert out.emotions()["happiness"].values > 0.0


def test_pnp():
    # Test that facepose can be estimated properly using landmarks + pnp algorithm
    detector = Detector(
        face_model="RetinaFace",
        landmark_model="MobileFaceNet",
        facepose_model="PnP"
    )
    bboxes = detector.detect_faces(frame=img01)
    lms = detector.detect_landmarks(frame=img01, detected_faces=bboxes)
    poses = detector.detect_facepose(frame=img01, landmarks=lms)
    pose_to_test = poses[0][0]  # first image and first face
    pitch, roll, yaw = pose_to_test.reshape(-1)
    assert -10 < pitch < 10
    assert -5 < roll < 5
    assert -10 < yaw < 10


def test_wrongmodelname():
    with pytest.raises(KeyError):
        detector1 = Detector(emotion_model="badmodelname")

def test_nofile():
    with pytest.raises(FileNotFoundError):
        inputFname = os.path.join(get_test_data_path(), "nosuchfile.jpg")
        detector1 = Detector(emotion_model="svm")
        out = detector1.detect_image(inputFname)

def test_detect_image():
    # Test detect image
    detector = Detector()
    inputFname = os.path.join(get_test_data_path(), "input.jpg")
    out = detector.detect_image(inputFname=inputFname)
    assert type(out) == Fex
    assert len(out) == 1
    assert out.happiness.values[0] > 0

    outputFname = os.path.join(get_test_data_path(), "output.csv")
    out = detector.detect_image(inputFname=inputFname, outputFname=outputFname)
    assert out
    assert os.path.exists(outputFname)
    out = pd.read_csv(outputFname)
    assert out.happiness.values[0] > 0


def test_multiface():
    # Test multiple faces
    inputFname2 = os.path.join(
        get_test_data_path(), "tim-mossholder-hOF1bWoet_Q-unsplash.jpg"
    )
    img01 = read_pictures([inputFname])
    _, h, w, _ = img01.shape


    img02 = cv2.imread(inputFname2)
    # @tiankang: seems to be a problem with fer
    detector = Detector(
        face_model="RetinaFace",
        emotion_model="fer",
        landmark_model="PFLD",
        au_model="jaanet",
    )
    files, _ = detector.process_frame(img02, 0)
    assert files.shape[0] == 5


def test_detect_video():
    # Test detect video
    detector = Detector(n_jobs=1)
    inputFname = os.path.join(get_test_data_path(), "input.mp4")
    out = detector.detect_video(inputFname=inputFname, skip_frames=60)
    assert len(out) == 2


def test_detect_video_parallel():
    # Test detect video
    detector = Detector()
    inputFname = os.path.join(get_test_data_path(), "input.mp4")
    out = detector.detect_video(inputFname=inputFname, skip_frames=20, verbose=True)
    assert len(out) == 4

    outputFname = os.path.join(get_test_data_path(), "output.csv")
    out = detector.detect_video(
        inputFname=inputFname, outputFname=outputFname, skip_frames=10
    )
    assert out
    assert os.path.exists(outputFname)
    out = pd.read_csv(outputFname)
    assert out.happiness.values.max() > 0


def test_simultaneous():
    # Test processing everything:
    detector04 = Detector(
        face_model="RetinaFace",
        emotion_model="resmasknet",
        landmark_model="PFLD",
        au_model="jaanet",
    )
    files = detector04.process_frame(img01, 0)

<<<<<<< HEAD
if __name__ == '__main__':
    test_detect_image()
=======
    # Test with different set of detectors
    detector05 = Detector(
        face_model="img2pose",
        emotion_model="rf",
        landmark_model="mobilenet",
        au_model="svm",
        facepose_model="img2pose"
    )
    files = detector05.process_frame(img01, 0)


def test_no_face_detected():
    detector = Detector(
        face_model="RetinaFace",
        emotion_model="fer",
        landmark_model="PFLD",
        au_model="jaanet",
        facepose_model="PnP"
    )
    faceless_img_file = os.path.join(get_test_data_path(), "no-face.jpg")
    faceless_img = cv2.imread(faceless_img_file)
    prediction_with_face = detector.process_frame(img01)[0]
    prediction_without_face = detector.process_frame(faceless_img)[0]

    # Check that both predictions contain same FEX columns
    assert prediction_with_face.columns.to_list() == prediction_without_face.columns.to_list()
    # Check that the detector did not detect a face in the faceless image
    assert prediction_without_face.drop(columns=['frame']).isnull().values.all()


if __name__ == '__main__':
    test_emotionrf()
>>>>>>> e7e7c715
<|MERGE_RESOLUTION|>--- conflicted
+++ resolved
@@ -363,42 +363,4 @@
         landmark_model="PFLD",
         au_model="jaanet",
     )
-    files = detector04.process_frame(img01, 0)
-
-<<<<<<< HEAD
-if __name__ == '__main__':
-    test_detect_image()
-=======
-    # Test with different set of detectors
-    detector05 = Detector(
-        face_model="img2pose",
-        emotion_model="rf",
-        landmark_model="mobilenet",
-        au_model="svm",
-        facepose_model="img2pose"
-    )
-    files = detector05.process_frame(img01, 0)
-
-
-def test_no_face_detected():
-    detector = Detector(
-        face_model="RetinaFace",
-        emotion_model="fer",
-        landmark_model="PFLD",
-        au_model="jaanet",
-        facepose_model="PnP"
-    )
-    faceless_img_file = os.path.join(get_test_data_path(), "no-face.jpg")
-    faceless_img = cv2.imread(faceless_img_file)
-    prediction_with_face = detector.process_frame(img01)[0]
-    prediction_without_face = detector.process_frame(faceless_img)[0]
-
-    # Check that both predictions contain same FEX columns
-    assert prediction_with_face.columns.to_list() == prediction_without_face.columns.to_list()
-    # Check that the detector did not detect a face in the faceless image
-    assert prediction_without_face.drop(columns=['frame']).isnull().values.all()
-
-
-if __name__ == '__main__':
-    test_emotionrf()
->>>>>>> e7e7c715
+    files = detector04.process_frame(img01, 0)