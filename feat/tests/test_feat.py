--- conflicted
+++ resolved
@@ -13,16 +13,7 @@
 from nltools.data import Adjacency
 
 def test_fex(tmpdir):
-<<<<<<< HEAD
     # For iMotions-FACET data file
-=======
-    imotions_columns = ['Joy', 'Anger', 'Surprise', 'Fear', 'Contempt', 'Disgust', 'Sadness',
-                   'Confusion', 'Frustration', 'Neutral', 'Positive', 'Negative', 'AU1',
-                   'AU2', 'AU4', 'AU5', 'AU6', 'AU7', 'AU9', 'AU10', 'AU12', 'AU14',
-                   'AU15', 'AU17', 'AU18', 'AU20', 'AU23', 'AU24', 'AU25', 'AU26', 'AU28',
-                   'AU43', 'NoOfFaces', 'Yaw Degrees', 'Pitch Degrees', 'Roll Degrees']
-
->>>>>>> d3e9d510
     filename = join(get_test_data_path(), 'iMotions_Test.txt')
     dat = Fex(read_facet(filename), sampling_freq=30)
 
@@ -52,58 +43,6 @@
     assert isinstance(dat.baseline(baseline='mean'), Fex)
     assert isinstance(dat.baseline(baseline=dat.mean()), Fex)
 
-<<<<<<< HEAD
-    # # Check if file is missing columns
-    # data_bad = data.iloc[:,0:10]
-    # with pytest.raises(Exception):
-    #     _check_if_fex(data_bad, imotions_columns)
-    #
-    # # Check if file has too many columns
-    # data_bad = data.copy()
-    # data_bad['Test'] = 0
-    # with pytest.raises(Exception):
-    #     _check_if_fex(data_bad, imotions_columns)
-    #
-    # # Test loading file
-    # fex = Fex(filename)
-    # assert isinstance(fex, Fex)
-    #
-    # # Test initializing with pandas
-    # data = pd.read_csv(filename)
-    # fex = Fex(data)
-    # assert isinstance(fex, Fex)
-    #
-
-    # For iMotions-FACET data file
-    filename = join(get_test_data_path(), 'OpenFace_Test.csv')
-    dat = Fex(read_openface(filename), sampling_freq=30)
-
-    # Test length
-    assert len(dat)==100
-
-    # Test Downsample
-    assert len(dat.downsample(target=10))==10
-
-    # Test upsample
-    assert len(dat.upsample(target=60,target_type='hz'))==(len(dat)-1)*2
-
-    # Test interpolation
-    assert np.sum(dat.interpolate(method='linear').isnull().sum()==0) == len(dat.columns)
-
-    # Test distance
-    d = dat.interpolate(method='linear').distance()
-    assert isinstance(d, Adjacency)
-    assert d.square_shape()[0]==len(dat)
-
-    # Test Copy
-    assert isinstance(dat.copy(), Fex)
-    assert dat.copy().sampling_freq==dat.sampling_freq
-
-    # Test baseline
-    assert isinstance(dat.baseline(baseline='median'), Fex)
-    assert isinstance(dat.baseline(baseline='mean'), Fex)
-    assert isinstance(dat.baseline(baseline=dat.mean()), Fex)
-=======
     # Test clean
     assert isinstance(dat.clean(), Fex)
     assert dat.clean().columns is dat.columns
@@ -153,4 +92,84 @@
                           n_components=n_components)
     assert n_components == stats['components'].shape[1]
     assert n_components == stats['weights'].shape[1]
->>>>>>> d3e9d510
+
+
+    # For OpenFace data file
+    filename = join(get_test_data_path(), 'OpenFace_Test.csv')
+    dat = Fex(read_openface(filename), sampling_freq=30)
+
+    # Test length
+    assert len(dat)==100
+
+    # Test Downsample
+    assert len(dat.downsample(target=10))==10
+
+    # Test upsample
+    assert len(dat.upsample(target=60,target_type='hz'))==(len(dat)-1)*2
+
+    # Test interpolation
+    assert np.sum(dat.interpolate(method='linear').isnull().sum()==0) == len(dat.columns)
+
+    # Test distance
+    d = dat.interpolate(method='linear').distance()
+    assert isinstance(d, Adjacency)
+    assert d.square_shape()[0]==len(dat)
+
+    # Test Copy
+    assert isinstance(dat.copy(), Fex)
+    assert dat.copy().sampling_freq==dat.sampling_freq
+
+    # Test baseline
+    assert isinstance(dat.baseline(baseline='median'), Fex)
+    assert isinstance(dat.baseline(baseline='mean'), Fex)
+    assert isinstance(dat.baseline(baseline=dat.mean()), Fex)
+
+    # Test clean
+    assert isinstance(dat.clean(), Fex)
+    assert dat.clean().columns is dat.columns
+    assert dat.clean().sampling_freq == dat.sampling_freq
+
+    # Test Decompose
+    n_components = 3
+    dat = dat.interpolate(method='linear')
+    stats = dat.decompose(algorithm='pca', axis=1,
+                          n_components=n_components)
+    assert n_components == stats['components'].shape[1]
+    assert n_components == stats['weights'].shape[1]
+
+    stats = dat.decompose(algorithm='ica', axis=1,
+                          n_components=n_components)
+    assert n_components == stats['components'].shape[1]
+    assert n_components == stats['weights'].shape[1]
+
+    new_dat = dat+100
+    stats = new_dat.decompose(algorithm='nnmf', axis=1,
+                              n_components=n_components)
+    assert n_components == stats['components'].shape[1]
+    assert n_components == stats['weights'].shape[1]
+
+    stats = dat.decompose(algorithm='fa', axis=1,
+                          n_components=n_components)
+    assert n_components == stats['components'].shape[1]
+    assert n_components == stats['weights'].shape[1]
+
+    stats = dat.decompose(algorithm='pca', axis=0,
+                          n_components=n_components)
+    assert n_components == stats['components'].shape[1]
+    assert n_components == stats['weights'].shape[1]
+
+    stats = dat.decompose(algorithm='ica', axis=0,
+                          n_components=n_components)
+    assert n_components == stats['components'].shape[1]
+    assert n_components == stats['weights'].shape[1]
+
+    new_dat = dat+100
+    stats = new_dat.decompose(algorithm='nnmf', axis=0,
+                              n_components=n_components)
+    assert n_components == stats['components'].shape[1]
+    assert n_components == stats['weights'].shape[1]
+
+    stats = dat.decompose(algorithm='fa', axis=0,
+                          n_components=n_components)
+    assert n_components == stats['components'].shape[1]
+    assert n_components == stats['weights'].shape[1]