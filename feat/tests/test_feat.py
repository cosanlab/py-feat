--- conflicted
+++ resolved
@@ -8,13 +8,8 @@
 import numpy as np
 from os.path import join, exists
 from .utils import get_test_data_path
-<<<<<<< HEAD
 from feat.data import Fex, _check_if_fex, Facet
-from feat.utils import read_facet
-=======
-from feat.data import Fex, _check_if_fex
 from feat.utils import read_facet, read_openface
->>>>>>> c1054fd2
 from nltools.data import Adjacency
 
 def test_fex(tmpdir):
@@ -48,7 +43,6 @@
     assert isinstance(dat.baseline(baseline='mean'), Fex)
     assert isinstance(dat.baseline(baseline=dat.mean()), Fex)
 
-<<<<<<< HEAD
     # Test facet subclass
     facet = Facet(filename=filename,sampling_freq=30)
     facet.read_file()
@@ -78,7 +72,6 @@
     # fex = Fex(data)
     # assert isinstance(fex, Fex)
     #
-=======
     # Test clean
     assert isinstance(dat.clean(), Fex)
     assert dat.clean().columns is dat.columns
@@ -208,5 +201,4 @@
     stats = dat.decompose(algorithm='fa', axis=0,
                           n_components=n_components)
     assert n_components == stats['components'].shape[1]
-    assert n_components == stats['weights'].shape[1]
->>>>>>> c1054fd2
+    assert n_components == stats['weights'].shape[1]