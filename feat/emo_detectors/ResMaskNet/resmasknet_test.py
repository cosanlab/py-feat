"""
All code & models from https://github.com/phamquiluan/ResidualMaskingNetwork
"""
import os
import glob
import json
import cv2
import numpy as np
import torch
from torchvision.transforms import transforms
from torch.hub import load_state_dict_from_url
import traceback
import torch
import torch.nn as nn
import torch.nn.functional as F
from feat.utils import get_resource_path

model_urls = {
    "resnet18": "https://download.pytorch.org/models/resnet18-5c106cde.pth",
    "resnet34": "https://download.pytorch.org/models/resnet34-333f7ec4.pth",
    "resnet50": "https://download.pytorch.org/models/resnet50-19c8e357.pth",
    "resnet101": "https://download.pytorch.org/models/resnet101-5d3b4d8f.pth",
    "resnet152": "https://download.pytorch.org/models/resnet152-b121ed2d.pth",
    "resnext50_32x4d": "https://download.pytorch.org/models/resnext50_32x4d-7cdf4587.pth",
    "resnext101_32x8d": "https://download.pytorch.org/models/resnext101_32x8d-8ba56ff5.pth",
    "wide_resnet50_2": "https://download.pytorch.org/models/wide_resnet50_2-95faca4d.pth",
    "wide_resnet101_2": "https://download.pytorch.org/models/wide_resnet101_2-32ee1156.pth",
}


def conv3x3(in_planes, out_planes, stride=1, groups=1, dilation=1):
    """3x3 convolution with padding"""
    return nn.Conv2d(
        in_planes,
        out_planes,
        kernel_size=3,
        stride=stride,
        padding=dilation,
        groups=groups,
        bias=False,
        dilation=dilation,
    )


def conv1x1(in_planes, out_planes, stride=1):
    """1x1 convolution"""
    return nn.Conv2d(in_planes, out_planes, kernel_size=1, stride=stride, bias=False)


class BasicBlock(nn.Module):
    expansion = 1
    __constants__ = ["downsample"]

    def __init__(
        self,
        inplanes,
        planes,
        stride=1,
        downsample=None,
        groups=1,
        base_width=64,
        dilation=1,
        norm_layer=None,
    ):
        super(BasicBlock, self).__init__()
        if norm_layer is None:
            norm_layer = nn.BatchNorm2d
        if groups != 1 or base_width != 64:
            raise ValueError("BasicBlock only supports groups=1 and base_width=64")
        if dilation > 1:
            raise NotImplementedError("Dilation > 1 not supported in BasicBlock")
        # Both self.conv1 and self.downsample layers downsample the input when stride != 1
        self.conv1 = conv3x3(inplanes, planes, stride)
        self.bn1 = norm_layer(planes)
        self.relu = nn.ReLU(inplace=True)
        self.conv2 = conv3x3(planes, planes)
        self.bn2 = norm_layer(planes)
        self.downsample = downsample
        self.stride = stride

    def forward(self, x):
        identity = x

        out = self.conv1(x)
        out = self.bn1(out)
        out = self.relu(out)

        out = self.conv2(out)
        out = self.bn2(out)

        if self.downsample is not None:
            identity = self.downsample(x)

        out += identity
        out = self.relu(out)

        return out


class ResNet(nn.Module):
    def __init__(
        self,
        block,
        layers,
        num_classes=1000,
        zero_init_residual=False,
        groups=1,
        width_per_group=64,
        replace_stride_with_dilation=None,
        norm_layer=None,
        in_channels=3,
    ):
        super(ResNet, self).__init__()
        if norm_layer is None:
            norm_layer = nn.BatchNorm2d
        self._norm_layer = norm_layer

        self.inplanes = 64
        self.dilation = 1
        if replace_stride_with_dilation is None:
            # each element in the tuple indicates if we should replace
            # the 2x2 stride with a dilated convolution instead
            replace_stride_with_dilation = [False, False, False]
        if len(replace_stride_with_dilation) != 3:
            raise ValueError(
                "replace_stride_with_dilation should be None "
                "or a 3-element tuple, got {}".format(replace_stride_with_dilation)
            )
        self.groups = groups
        self.base_width = width_per_group

        # NOTE: strictly set the in_channels = 3 to load the pretrained model
        self.conv1 = nn.Conv2d(
            3, self.inplanes, kernel_size=7, stride=2, padding=3, bias=False
        )
        # self.conv1 = nn.Conv2d(in_channels, self.inplanes, kernel_size=7, stride=2, padding=3, bias=False)
        self.bn1 = norm_layer(self.inplanes)
        self.relu = nn.ReLU(inplace=True)
        self.maxpool = nn.MaxPool2d(kernel_size=3, stride=2, padding=1)
        self.layer1 = self._make_layer(block, 64, layers[0])
        self.layer2 = self._make_layer(
            block, 128, layers[1], stride=2, dilate=replace_stride_with_dilation[0]
        )
        self.layer3 = self._make_layer(
            block, 256, layers[2], stride=2, dilate=replace_stride_with_dilation[1]
        )
        self.layer4 = self._make_layer(
            block, 512, layers[3], stride=2, dilate=replace_stride_with_dilation[2]
        )
        self.avgpool = nn.AdaptiveAvgPool2d((1, 1))

        # NOTE: strictly set the num_classes = 1000 to load the pretrained model
        self.fc = nn.Linear(512 * block.expansion, 1000)

        for m in self.modules():
            if isinstance(m, nn.Conv2d):
                nn.init.kaiming_normal_(m.weight, mode="fan_out", nonlinearity="relu")
            elif isinstance(m, (nn.BatchNorm2d, nn.GroupNorm)):
                nn.init.constant_(m.weight, 1)
                nn.init.constant_(m.bias, 0)

        # Zero-initialize the last BN in each residual branch,
        # so that the residual branch starts with zeros, and each residual block behaves like an identity.
        # This improves the model by 0.2~0.3% according to https://arxiv.org/abs/1706.02677
        if zero_init_residual:
            for m in self.modules():
                if isinstance(m, BasicBlock):
                    nn.init.constant_(m.bn2.weight, 0)

    def _make_layer(self, block, planes, blocks, stride=1, dilate=False):
        norm_layer = self._norm_layer
        downsample = None
        previous_dilation = self.dilation
        if dilate:
            self.dilation *= stride
            stride = 1
        if stride != 1 or self.inplanes != planes * block.expansion:
            downsample = nn.Sequential(
                conv1x1(self.inplanes, planes * block.expansion, stride),
                norm_layer(planes * block.expansion),
            )

        layers = []
        layers.append(
            block(
                self.inplanes,
                planes,
                stride,
                downsample,
                self.groups,
                self.base_width,
                previous_dilation,
                norm_layer,
            )
        )
        self.inplanes = planes * block.expansion
        for _ in range(1, blocks):
            layers.append(
                block(
                    self.inplanes,
                    planes,
                    groups=self.groups,
                    base_width=self.base_width,
                    dilation=self.dilation,
                    norm_layer=norm_layer,
                )
            )

        return nn.Sequential(*layers)

    def forward(self, x):
        x = self.conv1(x)
        x = self.bn1(x)
        x = self.relu(x)
        x = self.maxpool(x)

        x = self.layer1(x)
        x = self.layer2(x)
        x = self.layer3(x)
        x = self.layer4(x)

        x = self.avgpool(x)
        x = torch.flatten(x, 1)
        x = self.fc(x)

        return x


###################### masking


# from .resnet import conv1x1, conv3x3, BasicBlock, Bottleneck


def up_pooling(in_channels, out_channels, kernel_size=2, stride=2):
    return nn.Sequential(
        nn.ConvTranspose2d(
            in_channels, out_channels, kernel_size=kernel_size, stride=stride
        ),
        nn.BatchNorm2d(out_channels),
        nn.ReLU(inplace=True),
    )


class Masking4(nn.Module):
    def __init__(self, in_channels, out_channels, block=BasicBlock):
        assert in_channels == out_channels
        super(Masking4, self).__init__()
        filters = [
            in_channels,
            in_channels * 2,
            in_channels * 4,
            in_channels * 8,
            in_channels * 16,
        ]

        self.downsample1 = nn.Sequential(
            conv1x1(filters[0], filters[1], 1),
            nn.BatchNorm2d(filters[1]),
        )

        self.downsample2 = nn.Sequential(
            conv1x1(filters[1], filters[2], 1),
            nn.BatchNorm2d(filters[2]),
        )

        self.downsample3 = nn.Sequential(
            conv1x1(filters[2], filters[3], 1),
            nn.BatchNorm2d(filters[3]),
        )

        self.downsample4 = nn.Sequential(
            conv1x1(filters[3], filters[4], 1),
            nn.BatchNorm2d(filters[4]),
        )

        """
        self.conv1 = block(filters[0], filters[1], downsample=conv1x1(filters[0], filters[1], 1))
        self.conv2 = block(filters[1], filters[2], downsample=conv1x1(filters[1], filters[2], 1))
        self.conv3 = block(filters[2], filters[3], downsample=conv1x1(filters[2], filters[3], 1))
        """

        self.conv1 = block(filters[0], filters[1], downsample=self.downsample1)
        self.conv2 = block(filters[1], filters[2], downsample=self.downsample2)
        self.conv3 = block(filters[2], filters[3], downsample=self.downsample3)
        self.conv4 = block(filters[3], filters[4], downsample=self.downsample4)

        self.down_pooling = nn.MaxPool2d(kernel_size=2)

        self.downsample5 = nn.Sequential(
            conv1x1(filters[4], filters[3], 1),
            nn.BatchNorm2d(filters[3]),
        )

        self.downsample6 = nn.Sequential(
            conv1x1(filters[3], filters[2], 1),
            nn.BatchNorm2d(filters[2]),
        )

        self.downsample7 = nn.Sequential(
            conv1x1(filters[2], filters[1], 1),
            nn.BatchNorm2d(filters[1]),
        )

        self.downsample8 = nn.Sequential(
            conv1x1(filters[1], filters[0], 1),
            nn.BatchNorm2d(filters[0]),
        )

        """
        self.up_pool4 = up_pooling(filters[3], filters[2])
        self.conv4 = block(filters[3], filters[2], downsample=conv1x1(filters[3], filters[2], 1))
        self.up_pool5 = up_pooling(filters[2], filters[1])
        self.conv5 = block(filters[2], filters[1], downsample=conv1x1(filters[2], filters[1], 1))

        self.conv6 = block(filters[1], filters[0], downsample=conv1x1(filters[1], filters[0], 1))
        """

        self.up_pool5 = up_pooling(filters[4], filters[3])
        self.conv5 = block(filters[4], filters[3], downsample=self.downsample5)
        self.up_pool6 = up_pooling(filters[3], filters[2])
        self.conv6 = block(filters[3], filters[2], downsample=self.downsample6)
        self.up_pool7 = up_pooling(filters[2], filters[1])
        self.conv7 = block(filters[2], filters[1], downsample=self.downsample7)
        self.conv8 = block(filters[1], filters[0], downsample=self.downsample8)

        # init weight
        for m in self.modules():
            if isinstance(m, nn.Conv2d):
                nn.init.kaiming_normal_(m.weight, mode="fan_out", nonlinearity="relu")
            elif isinstance(m, (nn.BatchNorm2d, nn.GroupNorm)):
                nn.init.constant_(m.weight, 1)
                nn.init.constant_(m.bias, 0)

        # Zero-initialize the last BN in each residual branch,
        # so that the residual branch starts with zeros, and each residual block behaves like an identity.
        # This improves the model by 0.2~0.3% according to https://arxiv.org/abs/1706.02677
        for m in self.modules():
            if isinstance(m, BasicBlock):
                nn.init.constant_(m.bn2.weight, 0)

    def forward(self, x):
        x1 = self.conv1(x)
        p1 = self.down_pooling(x1)
        x2 = self.conv2(p1)
        p2 = self.down_pooling(x2)
        x3 = self.conv3(p2)
        p3 = self.down_pooling(x3)
        x4 = self.conv4(p3)

        x5 = self.up_pool5(x4)
        x5 = torch.cat([x5, x3], dim=1)
        x5 = self.conv5(x5)

        x6 = self.up_pool6(x5)
        x6 = torch.cat([x6, x2], dim=1)
        x6 = self.conv6(x6)

        x7 = self.up_pool7(x6)
        x7 = torch.cat([x7, x1], dim=1)
        x7 = self.conv7(x7)

        x8 = self.conv8(x7)

        output = torch.softmax(x8, dim=1)
        # output = torch.sigmoid(x8)
        return output


class Masking3(nn.Module):
    def __init__(self, in_channels, out_channels, block=BasicBlock):
        assert in_channels == out_channels
        super(Masking3, self).__init__()
        filters = [in_channels, in_channels * 2, in_channels * 4, in_channels * 8]

        self.downsample1 = nn.Sequential(
            conv1x1(filters[0], filters[1], 1),
            nn.BatchNorm2d(filters[1]),
        )

        self.downsample2 = nn.Sequential(
            conv1x1(filters[1], filters[2], 1),
            nn.BatchNorm2d(filters[2]),
        )

        self.downsample3 = nn.Sequential(
            conv1x1(filters[2], filters[3], 1),
            nn.BatchNorm2d(filters[3]),
        )

        """
        self.conv1 = block(filters[0], filters[1], downsample=conv1x1(filters[0], filters[1], 1))
        self.conv2 = block(filters[1], filters[2], downsample=conv1x1(filters[1], filters[2], 1))
        self.conv3 = block(filters[2], filters[3], downsample=conv1x1(filters[2], filters[3], 1))
        """

        self.conv1 = block(filters[0], filters[1], downsample=self.downsample1)
        self.conv2 = block(filters[1], filters[2], downsample=self.downsample2)
        self.conv3 = block(filters[2], filters[3], downsample=self.downsample3)

        self.down_pooling = nn.MaxPool2d(kernel_size=2)

        self.downsample4 = nn.Sequential(
            conv1x1(filters[3], filters[2], 1),
            nn.BatchNorm2d(filters[2]),
        )

        self.downsample5 = nn.Sequential(
            conv1x1(filters[2], filters[1], 1),
            nn.BatchNorm2d(filters[1]),
        )

        self.downsample6 = nn.Sequential(
            conv1x1(filters[1], filters[0], 1),
            nn.BatchNorm2d(filters[0]),
        )

        """
        self.up_pool4 = up_pooling(filters[3], filters[2])
        self.conv4 = block(filters[3], filters[2], downsample=conv1x1(filters[3], filters[2], 1))
        self.up_pool5 = up_pooling(filters[2], filters[1])
        self.conv5 = block(filters[2], filters[1], downsample=conv1x1(filters[2], filters[1], 1))

        self.conv6 = block(filters[1], filters[0], downsample=conv1x1(filters[1], filters[0], 1))
        """

        self.up_pool4 = up_pooling(filters[3], filters[2])
        self.conv4 = block(filters[3], filters[2], downsample=self.downsample4)
        self.up_pool5 = up_pooling(filters[2], filters[1])
        self.conv5 = block(filters[2], filters[1], downsample=self.downsample5)

        self.conv6 = block(filters[1], filters[0], downsample=self.downsample6)

        # init weight
        for m in self.modules():
            if isinstance(m, nn.Conv2d):
                nn.init.kaiming_normal_(m.weight, mode="fan_out", nonlinearity="relu")
            elif isinstance(m, (nn.BatchNorm2d, nn.GroupNorm)):
                nn.init.constant_(m.weight, 1)
                nn.init.constant_(m.bias, 0)

        # Zero-initialize the last BN in each residual branch,
        # so that the residual branch starts with zeros, and each residual block behaves like an identity.
        # This improves the model by 0.2~0.3% according to https://arxiv.org/abs/1706.02677
        for m in self.modules():
            if isinstance(m, BasicBlock):
                nn.init.constant_(m.bn2.weight, 0)

    def forward(self, x):
        x1 = self.conv1(x)
        p1 = self.down_pooling(x1)
        x2 = self.conv2(p1)
        p2 = self.down_pooling(x2)
        x3 = self.conv3(p2)

        x4 = self.up_pool4(x3)
        x4 = torch.cat([x4, x2], dim=1)

        x4 = self.conv4(x4)

        x5 = self.up_pool5(x4)
        x5 = torch.cat([x5, x1], dim=1)
        x5 = self.conv5(x5)

        x6 = self.conv6(x5)

        output = torch.softmax(x6, dim=1)
        # output = torch.sigmoid(x6)
        return output


class Masking2(nn.Module):
    def __init__(self, in_channels, out_channels, block=BasicBlock):
        assert in_channels == out_channels
        super(Masking2, self).__init__()
        filters = [in_channels, in_channels * 2, in_channels * 4, in_channels * 8]

        self.downsample1 = nn.Sequential(
            conv1x1(filters[0], filters[1], 1),
            nn.BatchNorm2d(filters[1]),
        )

        self.downsample2 = nn.Sequential(
            conv1x1(filters[1], filters[2], 1),
            nn.BatchNorm2d(filters[2]),
        )

        """
        self.conv1 = block(filters[0], filters[1], downsample=conv1x1(filters[0], filters[1], 1))
        self.conv2 = block(filters[1], filters[2], downsample=conv1x1(filters[1], filters[2], 1))
        """
        self.conv1 = block(filters[0], filters[1], downsample=self.downsample1)
        self.conv2 = block(filters[1], filters[2], downsample=self.downsample2)

        self.down_pooling = nn.MaxPool2d(kernel_size=2)

        self.downsample3 = nn.Sequential(
            conv1x1(filters[2], filters[1], 1),
            nn.BatchNorm2d(filters[1]),
        )

        self.downsample4 = nn.Sequential(
            conv1x1(filters[1], filters[0], 1),
            nn.BatchNorm2d(filters[0]),
        )

        """
        self.up_pool3 = up_pooling(filters[2], filters[1])
        self.conv3 = block(filters[2], filters[1], downsample=conv1x1(filters[2], filters[1], 1))
        self.conv4 = block(filters[1], filters[0], downsample=conv1x1(filters[1], filters[0], 1))
        """
        self.up_pool3 = up_pooling(filters[2], filters[1])
        self.conv3 = block(filters[2], filters[1], downsample=self.downsample3)
        self.conv4 = block(filters[1], filters[0], downsample=self.downsample4)

        # init weight
        for m in self.modules():
            if isinstance(m, nn.Conv2d):
                nn.init.kaiming_normal_(m.weight, mode="fan_out", nonlinearity="relu")
            elif isinstance(m, (nn.BatchNorm2d, nn.GroupNorm)):
                nn.init.constant_(m.weight, 1)
                nn.init.constant_(m.bias, 0)

        # Zero-initialize the last BN in each residual branch,
        # so that the residual branch starts with zeros, and each residual block behaves like an identity.
        # This improves the model by 0.2~0.3% according to https://arxiv.org/abs/1706.02677
        for m in self.modules():
            if isinstance(m, BasicBlock):
                nn.init.constant_(m.bn2.weight, 0)

    def forward(self, x):
        x1 = self.conv1(x)
        p1 = self.down_pooling(x1)
        x2 = self.conv2(p1)

        x3 = self.up_pool3(x2)
        x3 = torch.cat([x3, x1], dim=1)
        x3 = self.conv3(x3)

        x4 = self.conv4(x3)

        output = torch.softmax(x4, dim=1)
        # output = torch.sigmoid(x4)
        return output


class Masking1(nn.Module):
    def __init__(self, in_channels, out_channels, block=BasicBlock):
        assert in_channels == out_channels
        super(Masking1, self).__init__()
        filters = [in_channels, in_channels * 2, in_channels * 4, in_channels * 8]

        self.downsample1 = nn.Sequential(
            conv1x1(filters[0], filters[1], 1),
            nn.BatchNorm2d(filters[1]),
        )

        self.conv1 = block(filters[0], filters[1], downsample=self.downsample1)

        self.downsample2 = nn.Sequential(
            conv1x1(filters[1], filters[0], 1),
            nn.BatchNorm2d(filters[0]),
        )

        self.conv2 = block(filters[1], filters[0], downsample=self.downsample2)

        # init weight
        for m in self.modules():
            if isinstance(m, nn.Conv2d):
                nn.init.kaiming_normal_(m.weight, mode="fan_out", nonlinearity="relu")
            elif isinstance(m, (nn.BatchNorm2d, nn.GroupNorm)):
                nn.init.constant_(m.weight, 1)
                nn.init.constant_(m.bias, 0)

        # Zero-initialize the last BN in each residual branch,
        # so that the residual branch starts with zeros, and each residual block behaves like an identity.
        # This improves the model by 0.2~0.3% according to https://arxiv.org/abs/1706.02677
        for m in self.modules():
            if isinstance(m, BasicBlock):
                nn.init.constant_(m.bn2.weight, 0)

    def forward(self, x):
        x1 = self.conv1(x)
        x2 = self.conv2(x1)
        output = torch.softmax(x2, dim=1)
        # output = torch.sigmoid(x2)
        return output


def masking(in_channels, out_channels, depth, block=BasicBlock):
    if depth == 1:
        return Masking1(in_channels, out_channels, block)
    elif depth == 2:
        return Masking2(in_channels, out_channels, block)
    elif depth == 3:
        return Masking3(in_channels, out_channels, block)
    elif depth == 4:
        return Masking4(in_channels, out_channels, block)
    else:
        traceback.print_exc()
        raise Exception("depth need to be from 0-3")


#######################
# from .resnet import conv1x1, conv3x3, BasicBlock, Bottleneck


class ResMasking(ResNet):
    def __init__(self, weight_path):
        super(ResMasking, self).__init__(
            block=BasicBlock, layers=[3, 4, 6, 3], in_channels=3, num_classes=1000
        )
        # state_dict = torch.load('saved/checkpoints/resnet18_rot30_2019Nov05_17.44')['net']
        # state_dict = load_state_dict_from_url(model_urls['resnet34'], progress=True)
        # self.load_state_dict(state_dict)

        self.fc = nn.Linear(512, 7)

        """
        # freeze all net
        for m in self.parameters():
            m.requires_grad = False
        """

        self.mask1 = masking(64, 64, depth=4)
        self.mask2 = masking(128, 128, depth=3)
        self.mask3 = masking(256, 256, depth=2)
        self.mask4 = masking(512, 512, depth=1)

    def forward(self, x):  # 224
        x = self.conv1(x)  # 112
        x = self.bn1(x)
        x = self.relu(x)
        x = self.maxpool(x)  # 56

        x = self.layer1(x)  # 56
        m = self.mask1(x)
        x = x * (1 + m)
        # x = x * m

        x = self.layer2(x)  # 28
        m = self.mask2(x)
        x = x * (1 + m)
        # x = x * m

        x = self.layer3(x)  # 14
        m = self.mask3(x)
        x = x * (1 + m)
        # x = x * m

        x = self.layer4(x)  # 7
        m = self.mask4(x)
        x = x * (1 + m)
        # x = x * m

        x = self.avgpool(x)
        x = torch.flatten(x, 1)

        x = self.fc(x)
        return x


def resmasking(in_channels, num_classes, weight_path=""):
    return ResMasking(weight_path)


def resmasking_dropout1(in_channels=3, num_classes=7, weight_path=""):
    model = ResMasking(weight_path)
    model.fc = nn.Sequential(
        nn.Dropout(0.4),
        nn.Linear(512, 7)
        # nn.Linear(512, num_classes)
    )
    return model


###########################


def ensure_color(image):
    if len(image.shape) == 2:
        return np.dstack([image] * 3)
    elif image.shape[2] == 1:
        return np.dstack([image] * 3)
    return image


class ResMaskNet:
    def __init__(self):
        """Initialize ResMaskNet

        @misc{luanresmaskingnet2020,
        Author = {Luan Pham & Tuan Anh Tran},
        Title = {Facial Expression Recognition using Residual Masking Network},
        url = {https://github.com/phamquiluan/ResidualMaskingNetwork},
        Year = {2020}
        }

        """
        self.transform = transforms.Compose(
            [transforms.ToPILImage(), transforms.ToTensor()]
        )

        self.FER_2013_EMO_DICT = {
            0: "angry",
            1: "disgust",
            2: "fear",
            3: "happy",
            4: "sad",
            5: "surprise",
            6: "neutral",
        }

        # load configs and set random seed
        configs = json.load(
            open(os.path.join(get_resource_path(), "ResMaskNet_fer2013_config.json"))
        )
        self.image_size = (configs["image_size"], configs["image_size"])
        self.use_gpu = torch.cuda.is_available()
        # if self.use_gpu:
        #     self.state = torch.load(
        #         os.path.join(
        #             get_resource_path(), "ResMaskNet_Z_resmasking_dropout1_rot30.pth"
        #         )
        #     )
        # else:
        #     self.state = torch.load(
        #         os.path.join(
        #             get_resource_path(), "ResMaskNet_Z_resmasking_dropout1_rot30.pth"
        #         ),
        #         map_location={"cuda:0": "cpu"},
        #     )

        self.model = resmasking_dropout1(in_channels=3, num_classes=7)
        
        if self.use_gpu:
            self.model.load_state_dict(
                torch.load(
                    os.path.join(
                        get_resource_path(), "ResMaskNet_Z_resmasking_dropout1_rot30.pth"
                        )
                    )['net']
                )
            self.model.cuda()

        else:
            self.model.load_state_dict(
                torch.load(
                    os.path.join(
                        get_resource_path(), "ResMaskNet_Z_resmasking_dropout1_rot30.pth"
                    ),
                map_location={"cuda:0": "cpu"},
                )['net']
            )
        self.model.eval()


    def detect_emo(self, frame, detected_face, *args, **kwargs):
        """Detect emotions.

        Args:
            frame ([type]): [description]

        Returns:
            List of predicted emotions in probability: [angry, disgust, fear, happy, sad, surprise, neutral]
        """


        face = self._batch_make(frame=frame, detected_face=detected_face)
            
        with torch.no_grad():    
            output = self.model(face)
<<<<<<< HEAD
            proba = torch.softmax(output, 1)
=======
            proba = torch.softmax(output, 0)
>>>>>>> 41f17bea
            proba_np = proba.cpu().numpy()
            return proba_np

    def _batch_make(self, frame, detected_face, *args, **kwargs):
        
        len_index = [len(aa) for aa in detected_face]
        lenth_cumu = np.cumsum(len_index)
        
        flat_faces = [item for sublist in detected_face for item in sublist]

        concat_batch = None
        for i in range(len(flat_faces)):
            frame_choice = np.where(i <= lenth_cumu)[0][0]
            
            frame0 = np.fliplr(frame[frame_choice]).astype(np.uint8)
            h, w = frame0.shape[:2]
            gray = cv2.cvtColor(frame0, cv2.COLOR_BGR2GRAY)

            start_x, start_y, end_x, end_y, conf = np.array(flat_faces[i]).astype(
                int
            )
            # covnert to square images
            center_x, center_y = (start_x + end_x) // 2, (start_y + end_y) // 2
            square_length = ((end_x - start_x) + (end_y - start_y)) // 2 // 2
            square_length *= 1.1
            start_x = int(center_x - square_length)
            start_y = int(center_y - square_length)
            end_x = int(center_x + square_length)
            end_y = int(center_y + square_length)
            if start_x < 0:
                start_x = 0
            if start_y < 0:
                start_y = 0
            face = gray[start_y:end_y, start_x:end_x]
            face = ensure_color(face)
            face = cv2.resize(face, self.image_size)
            if self.use_gpu:
                face = self.transform(face).cuda()
            else:
                face = self.transform(face)
            face = torch.unsqueeze(face, dim=0)

            if concat_batch is None:
                concat_batch = face
            else:
                concat_batch = torch.cat((concat_batch,face),0)
        
        return concat_batch<|MERGE_RESOLUTION|>--- conflicted
+++ resolved
@@ -770,11 +770,7 @@
             
         with torch.no_grad():    
             output = self.model(face)
-<<<<<<< HEAD
-            proba = torch.softmax(output, 1)
-=======
             proba = torch.softmax(output, 0)
->>>>>>> 41f17bea
             proba_np = proba.cpu().numpy()
             return proba_np
 
