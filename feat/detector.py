# %%
from __future__ import division

"""Functions to help detect face, landmarks, emotions, action units from images and videos"""

from collections import deque
from multiprocessing.pool import ThreadPool
import os
import numpy as np
import pandas as pd
from PIL import Image, ImageDraw
import cv2
import feat
from feat.data import Fex
from feat.utils import (
    get_resource_path,
    face_rect_to_coords,
    openface_2d_landmark_columns,
    jaanet_AU_presence,
    FEAT_EMOTION_MAPPER,
    FEAT_EMOTION_COLUMNS,
    FEAT_FACEBOX_COLUMNS,
    FEAT_TIME_COLUMNS,
    FACET_TIME_COLUMNS,
    BBox,
    convert68to49,
)
from feat.au_detectors.JAANet.JAA_test import JAANet
from feat.au_detectors.DRML.DRML_test import DRMLNet
from feat.emo_detectors.ferNet.ferNet_test import ferNetModule
from feat.emo_detectors.ResMaskNet.resmasknet_test import ResMaskNet
import torch
from feat.face_detectors.FaceBoxes.FaceBoxes_test import FaceBoxes
from feat.face_detectors.MTCNN.MTCNN_test import MTCNN
from feat.face_detectors.Retinaface import Retinaface_test
from feat.landmark_detectors.basenet_test import MobileNet_GDConv
from feat.landmark_detectors.pfld_compressed_test import PFLDInference
from feat.landmark_detectors.mobilefacenet_test import MobileFaceNet


class Detector(object):
    def __init__(
        self,
        face_model="retinaface",
        landmark_model="MobileNet",
        au_model="jaanet",
        emotion_model="fer",
        n_jobs=1,
    ):
        """Detector class to detect FEX from images or videos.

        Detector is a class used to detect faces, facial landmarks, emotions, and action units from images and videos.

        Args:
            n_jobs (int, default=1): Number of processes to use for extraction.

        Attributes:
            info (dict):
                n_jobs (int): Number of jobs to be used in parallel.
                face_detection_model (str, default=haarcascade_frontalface_alt.xml): Path to face detection model.
                face_detection_columns (list): Column names for face detection ouput (x, y, w, h)
                face_landmark_model (str, default=lbfmodel.yaml): Path to landmark model.
                face_landmark_columns (list): Column names for face landmark output (x0, y0, x1, y1, ...)
                emotion_model (str, default=fer_aug_model.h5): Path to emotion detection model.
                emotion_model_columns (list): Column names for emotion model output
                mapper (dict): Class names for emotion model output by index.
                input_shape (dict)

            face_detector: face detector object
            face_landmark: face_landmark object
            emotion_model: emotion_model object

        Examples:
            >> detector = Detector(n_jobs=1)
            >> detector.detect_image("input.jpg")
            >> detector.detect_video("input.mp4")
        """
        self.info = {}
        self.info["n_jobs"] = n_jobs

        if torch.cuda.is_available():
            self.map_location = lambda storage, loc: storage.cuda()
        else:
            self.map_location = "cpu"

        """ LOAD UP THE MODELS """
        print("Loading Face Detection model: ", face_model)

        if face_model:
            if face_model.lower() == "faceboxes":
                self.face_detector = FaceBoxes()
            elif face_model.lower() == "retinaface":
                self.face_detector = Retinaface_test.Retinaface()
            elif face_model.lower() == "mtcnn":
                self.face_detector = MTCNN()

        self.info["Face_Model"] = face_model
        # self.info["mapper"] = FEAT_FACEBOX_COLUMNS
        facebox_columns = FEAT_FACEBOX_COLUMNS
        self.info["face_detection_columns"] = facebox_columns
        predictions = np.empty((1, len(facebox_columns)))
        predictions[:] = np.nan
        empty_facebox = pd.DataFrame(predictions, columns=facebox_columns)
        self._empty_facebox = empty_facebox

        print("Loading Face Landmark model: ", landmark_model)
        # self.info['Landmark_Model'] = landmark_model
        if landmark_model:
            if landmark_model.lower() == "mobilenet":
                self.landmark_detector = MobileNet_GDConv(136)
                self.landmark_detector = torch.nn.DataParallel(self.landmark_detector)
                # or download model from https://drive.google.com/file/d/1Le5UdpMkKOTRr1sTp4lwkw8263sbgdSe/view?usp=sharing
                checkpoint = torch.load(
                    os.path.join(
                        get_resource_path(),
                        "mobilenet_224_model_best_gdconv_external.pth.tar",
                    ),
                    map_location=self.map_location,
                )
                print("Use MobileNet as backbone")
                self.landmark_detector.load_state_dict(checkpoint["state_dict"])

            elif landmark_model.lower() == "pfld":
                self.landmark_detector = PFLDInference()
                # or download from https://drive.google.com/file/d/1gjgtm6qaBQJ_EY7lQfQj3EuMJCVg9lVu/view?usp=sharing
                checkpoint = torch.load(
                    os.path.join(get_resource_path(), "pfld_model_best.pth.tar"),
                    map_location=self.map_location,
                )
                print("Use PFLD as backbone")
                self.landmark_detector.load_state_dict(checkpoint["state_dict"])
                # or download from https://drive.google.com/file/d/1T8J73UTcB25BEJ_ObAJczCkyGKW5VaeY/view?usp=sharing

            elif landmark_model.lower() == "mobilefacenet":
                self.landmark_detector = MobileFaceNet([112, 112], 136)
                checkpoint = torch.load(
                    os.path.join(
                        get_resource_path(), "mobilefacenet_model_best.pth.tar"
                    ),
                    map_location=self.map_location,
                )
                print("Use MobileFaceNet as backbone")
                self.landmark_detector.load_state_dict(checkpoint["state_dict"])

        self.info["landmark_model"] = landmark_model
        self.info["mapper"] = openface_2d_landmark_columns
        landmark_columns = openface_2d_landmark_columns
        self.info["face_landmark_columns"] = landmark_columns
        predictions = np.empty((1, len(openface_2d_landmark_columns)))
        predictions[:] = np.nan
        empty_landmarks = pd.DataFrame(predictions, columns=landmark_columns)
        self._empty_landmark = empty_landmarks

        print("Loading au occurence model: ", au_model)
        self.info["au_model"] = au_model
        if au_model:
            if au_model.lower() == "jaanet":
                self.au_model = JAANet()
            elif au_model.lower() == "drml":
                self.au_model = DRMLNet()

        self.info["auoccur_model"] = au_model
        # self.info["mapper"] = jaanet_AU_presence
        auoccur_columns = jaanet_AU_presence
        self.info["au_presence_columns"] = auoccur_columns
        predictions = np.empty((1, len(auoccur_columns)))
        predictions[:] = np.nan
        empty_au_occurs = pd.DataFrame(predictions, columns=auoccur_columns)
        self._empty_auoccurence = empty_au_occurs

        print("Loading emotion model: ", emotion_model)
        self.info["Emo_Model"] = emotion_model
        if emotion_model:
            if emotion_model.lower() == "fer":
                self.emo_model = ferNetModule()
            elif emotion_model.lower() == "resmasknet":
                self.emo_model = ResMaskNet()

        self.info["emotion_model_columns"] = FEAT_EMOTION_COLUMNS
        predictions = np.empty((1, len(FEAT_EMOTION_COLUMNS)))
        predictions[:] = np.nan
        empty_emotion = pd.DataFrame(predictions, columns=FEAT_EMOTION_COLUMNS)
        self._empty_emotion = empty_emotion

        # self.info['auoccur_model'] = au_model
        # self.info["mapper"] = jaanet_AU_presence
        auoccur_columns = jaanet_AU_presence
        self.info["au_presence_columns"] = auoccur_columns
        predictions = np.empty((1, len(auoccur_columns)))
        predictions[:] = np.nan
        empty_au_occurs = pd.DataFrame(predictions, columns=auoccur_columns)
        self._empty_auoccurence = empty_au_occurs

        self.info["output_columns"] = (
            FEAT_TIME_COLUMNS
            + facebox_columns
            + landmark_columns
            + auoccur_columns
            + FEAT_EMOTION_COLUMNS
            + ["input"]
        )

    def __getitem__(self, i):
        return self.info[i]

    def face_detect(self, frame):
        # suppose frame=cv2.imread(imgname)
        height, width, _ = frame.shape
        faces = self.face_detector(frame)

        if len(faces) == 0:
            print("Warning: NO FACE is detected")
        return faces

    def landmark_detect(self, frame, detected_faces):
        mean = np.asarray([0.485, 0.456, 0.406])
        std = np.asarray([0.229, 0.224, 0.225])
        self.landmark_detector.eval()
        if self.info["landmark_model"]:
            if self.info["landmark_model"].lower() == "mobilenet":
                out_size = 224
            else:
                out_size = 112

        height, width, _ = frame.shape
        landmark_list = []

        for k, face in enumerate(detected_faces):
            x1 = face[0]
            y1 = face[1]
            x2 = face[2]
            y2 = face[3]
            w = x2 - x1 + 1
            h = y2 - y1 + 1
            size = int(min([w, h]) * 1.2)
            cx = x1 + w // 2
            cy = y1 + h // 2
            x1 = cx - size // 2
            x2 = x1 + size
            y1 = cy - size // 2
            y2 = y1 + size

            dx = max(0, -x1)
            dy = max(0, -y1)
            x1 = max(0, x1)
            y1 = max(0, y1)

            edx = max(0, x2 - width)
            edy = max(0, y2 - height)
            x2 = min(width, x2)
            y2 = min(height, y2)
            new_bbox = list(map(int, [x1, x2, y1, y2]))
            new_bbox = BBox(new_bbox)
            cropped = frame[
                new_bbox.top : new_bbox.bottom, new_bbox.left : new_bbox.right
            ]
            if dx > 0 or dy > 0 or edx > 0 or edy > 0:
                cropped = cv2.copyMakeBorder(
                    cropped,
                    int(dy),
                    int(edy),
                    int(dx),
                    int(edx),
                    cv2.BORDER_CONSTANT,
                    0,
                )
            cropped_face = cv2.resize(cropped, (out_size, out_size))

            if cropped_face.shape[0] <= 0 or cropped_face.shape[1] <= 0:
                continue
            test_face = cropped_face.copy()
            test_face = test_face / 255.0
            if self.info["landmark_model"]:
                if self.info["landmark_model"].lower() == "mobilenet":
                    test_face = (test_face - mean) / std
            test_face = test_face.transpose((2, 0, 1))
            test_face = test_face.reshape((1,) + test_face.shape)
            input = torch.from_numpy(test_face).float()
            input = torch.autograd.Variable(input)
            if self.info["landmark_model"]:
                if self.info["landmark_model"].lower() == "mobilefacenet":
                    landmark = self.landmark_detector(input)[0].cpu().data.numpy()
                else:
                    landmark = self.landmark_detector(input).cpu().data.numpy()
            landmark = landmark.reshape(-1, 2)
            landmark = new_bbox.reprojectLandmark(landmark)
            landmark_list.append(landmark)

        return landmark_list

    def au_detect(self, frame, landmarks):
        # Assume that the Raw landmark is given in the format (n_land,2)
        landmarks = np.transpose(landmarks)
        if landmarks.shape[-1] == 68:
            landmarks = convert68to49(landmarks)
        return self.au_model.detect_au(frame, landmarks)

    def emo_detect(self, frame, facebox, landmarks):
        
        if self.info["Emo_Model"].lower() == 'fer':
            landmarks = np.transpose(landmarks)
            if landmarks.shape[-1] == 68:
                landmarks = convert68to49(landmarks)
                landmarks = landmarks.T
            return self.emo_model.detect_emo(frame,landmarks)

        elif self.info["Emo_Model"].lower() == 'resmasknet':
            return self.emo_model.detect_emo(frame, facebox)        

    def process_frame(self, frame, counter=0):
        """Helper function to run face detection, landmark detection, and emotion detection on a frame.

        Args:
            frame (np.array): Numpy array of image, ideally loaded through Pillow.Image
            counter (int, str, default=0): Index used for the prediction results dataframe.

        Returns:
            df (dataframe): Prediction results dataframe.

        Example:
            >> from pil import Image
            >> frame = Image.open("input.jpg")
            >> detector = Detector()
            >> detector.process_frame(np.array(frame))
        """
        # How you would use MTCNN in this case:
        # my_model.detect(img = im01,landmarks=False)[0] will return a bounding box array of shape (1,4)

        #try:
            # detect faces
        detected_faces = self.face_detect(frame=frame)
        out = None
        for i, faces in enumerate(detected_faces):
            facebox_df = pd.DataFrame(
                [
                    [
<<<<<<< HEAD
                        [
                            faces[0],
                            faces[1],
                            faces[2] - faces[0],
                            faces[3] - faces[1],
                            faces[4],
                        ]
                    ],
                    columns=self["face_detection_columns"],
                    index=[counter + i],
                )
                # detect landmarks
                landmarks = self.landmark_detect(
                    frame=frame, detected_faces=[faces[0:4]]
                )
                landmarks_df = pd.DataFrame(
                    [landmarks[0].flatten(order="F")],
                    columns=self["face_landmark_columns"],
                    index=[counter + i],
                )
                # detect AUs
                au_occur = self.au_detect(frame=frame, landmarks=landmarks)
                au_occur_df = pd.DataFrame(
                    au_occur, columns=self["au_presence_columns"], index=[counter + i]
                )
                # detect emotions
                emo_pred = self.emo_detect(frame=frame, facebox=[faces])
                emo_pred_df = pd.DataFrame(
                    emo_pred, columns=FEAT_EMOTION_COLUMNS, index=[counter + i]
                )
                tmp_df = pd.concat(
                    [facebox_df, landmarks_df, au_occur_df, emo_pred_df], axis=1
                )
                if out is None:
                    out = tmp_df
                else:
                    out = pd.concat([out, tmp_df], axis=0)
            out[FEAT_TIME_COLUMNS] = counter
            return out
=======
                        faces[0],
                        faces[1],
                        faces[2] - faces[0],
                        faces[3] - faces[1],
                        faces[4],
                    ]
                ],
                columns=self["face_detection_columns"],
                index=[counter + i],
            )
            # detect landmarks
            landmarks = self.landmark_detect(
                frame=frame, detected_faces=[faces[0:4]]
            )
            landmarks_df = pd.DataFrame(
                [landmarks[0].flatten(order="F")],
                columns=self["face_landmark_columns"],
                index=[counter + i],
            )
            # detect AUs
            au_occur = self.au_occur_detect(frame=frame, landmarks=landmarks)
            au_occur_df = pd.DataFrame(
                au_occur, columns=self["au_presence_columns"], index=[counter + i]
            )
            # detect emotions
            emo_pred = self.emo_detect(frame=frame, facebox=[faces], landmarks=landmarks[0])

            emo_pred_df = pd.DataFrame(
                emo_pred, columns=FEAT_EMOTION_COLUMNS, index=[counter + i]
            )
            tmp_df = pd.concat(
                [facebox_df, landmarks_df, au_occur_df, emo_pred_df], axis=1
            )
            if out is None:
                out = tmp_df
            else:
                out = pd.concat([out, tmp_df], axis=0)
        out[FEAT_TIME_COLUMNS] = counter
        return out
>>>>>>> 3f352144

        # except:
        #     print("exception occurred")
        #     emotion_df = self._empty_emotion.reindex(index=[counter])
        #     facebox_df = self._empty_facebox.reindex(index=[counter])
        #     landmarks_df = self._empty_landmark.reindex(index=[counter])
        #     au_occur_df = self._empty_auoccurence.reindex(index=[counter])

        #     out = pd.concat([facebox_df, landmarks_df, au_occur_df, emotion_df], axis=1)
        #     out[FEAT_TIME_COLUMNS] = counter
        #     return out

    def detect_video(self, inputFname, outputFname=None, skip_frames=1, verbose=False):
        """Detects FEX from a video file.
        Args:
            inputFname (str): Path to video file
            outputFname (str, optional): Path to output file. Defaults to None.
            skip_frames (int, optional): Number of every other frames to skip for speed or if not all frames need to be processed. Defaults to 1.
        Returns:
            dataframe: Prediction results dataframe if outputFname is None. Returns True if outputFname is specified.
        """
        self.info["inputFname"] = inputFname
        self.info["outputFname"] = outputFname
        init_df = pd.DataFrame(columns=self["output_columns"])
        if outputFname:
            init_df.to_csv(outputFname, index=False, header=True)

        cap = cv2.VideoCapture(inputFname)
        length = int(cap.get(cv2.CAP_PROP_FRAME_COUNT))
        frames_to_process = int(np.ceil(length / skip_frames))

        # Determine whether to use multiprocessing.
        n_jobs = self["n_jobs"]
        if n_jobs == -1:
            thread_num = cv2.getNumberOfCPUs()  # get available cpus
        else:
            thread_num = n_jobs
        if verbose:
            print(f"Using {thread_num} cpus")
        pool = ThreadPool(processes=thread_num)
        pending_task = deque()
        counter = 0
        processed_frames = 0
        frame_got = True
        detected_faces = []
        if verbose:
            print("Processing video.")
        #  single core
        while True:
            frame_got, frame = cap.read()
            if counter % skip_frames == 0:
                df = self.process_frame(frame, counter=counter)
                df["input"] = inputFname
                if outputFname:
                    df[init_df.columns].to_csv(
                        outputFname, index=False, header=False, mode="a"
                    )
                else:
                    init_df = pd.concat([init_df, df[init_df.columns]], axis=0)
            counter = counter + 1
            if not frame_got:
                break
        cap.release()
        if outputFname:
            return True
        else:
            return init_df

    def detect_image(self, inputFname, outputFname=None, verbose=False):
        """Detects FEX from a video file.
        Args:
            inputFname (str, or list of str): Path to image file or a list of paths to image files.
            outputFname (str, optional): Path to output file. Defaults to None.

        Rseturns:
            Fex: Prediction results dataframe if outputFname is None. Returns True if outputFname is specified.
        """
        assert (
            type(inputFname) == str or type(inputFname) == list
        ), "inputFname must be a string path to image or list of image paths"
        if type(inputFname) == str:
            inputFname = [inputFname]
        for inputF in inputFname:
            if not os.path.exists(inputF):
                raise FileNotFoundError(f"File {inputF} not found.")
        self.info["inputFname"] = inputFname

        init_df = pd.DataFrame(columns=self["output_columns"])
        if outputFname:
            init_df.to_csv(outputFname, index=False, header=True)

        for inputF in inputFname:
            if verbose:
                print(f"processing {inputF}")
            frame = cv2.imread(inputF)
            df = self.process_frame(frame)
            df["input"] = inputF
            if outputFname:
                df[init_df.columns].to_csv(
                    outputFname, index=False, header=False, mode="a"
                )
            else:
                init_df = pd.concat([init_df, df[init_df.columns]], axis=0)

        if outputFname:
            return True
        else:
            return Fex(
                init_df,
                filename=inputFname,
                au_columns=jaanet_AU_presence,
                emotion_columns=FEAT_EMOTION_COLUMNS,
                facebox_columns=FEAT_FACEBOX_COLUMNS,
                landmark_columns=openface_2d_landmark_columns,
                time_columns=FACET_TIME_COLUMNS,
                detector="Feat",
            )
# %%
# Test case:
if __name__ == '__main__':
    A01 = Detector(face_model='RetinaFace',emotion_model='resmasknet', landmark_model="MobileFaceNet", au_occur_model='drml')
    test_img = cv2.imread(r"C:\Users\Yaqian\src\py-feat\feat\tests\data\angry_black.jpg")
    ress = A01.process_frame(frame=test_img)
<|MERGE_RESOLUTION|>--- conflicted
+++ resolved
@@ -94,7 +94,7 @@
             elif face_model.lower() == "mtcnn":
                 self.face_detector = MTCNN()
 
-        self.info["Face_Model"] = face_model
+        self.info["face_model"] = face_model
         # self.info["mapper"] = FEAT_FACEBOX_COLUMNS
         facebox_columns = FEAT_FACEBOX_COLUMNS
         self.info["face_detection_columns"] = facebox_columns
@@ -117,7 +117,7 @@
                     ),
                     map_location=self.map_location,
                 )
-                print("Use MobileNet as backbone")
+                # print("Use MobileNet as backbone")
                 self.landmark_detector.load_state_dict(checkpoint["state_dict"])
 
             elif landmark_model.lower() == "pfld":
@@ -159,7 +159,6 @@
             elif au_model.lower() == "drml":
                 self.au_model = DRMLNet()
 
-        self.info["auoccur_model"] = au_model
         # self.info["mapper"] = jaanet_AU_presence
         auoccur_columns = jaanet_AU_presence
         self.info["au_presence_columns"] = auoccur_columns
@@ -169,12 +168,12 @@
         self._empty_auoccurence = empty_au_occurs
 
         print("Loading emotion model: ", emotion_model)
-        self.info["Emo_Model"] = emotion_model
+        self.info["emotion_model"] = emotion_model
         if emotion_model:
             if emotion_model.lower() == "fer":
-                self.emo_model = ferNetModule()
+                self.emotion_model = ferNetModule()
             elif emotion_model.lower() == "resmasknet":
-                self.emo_model = ResMaskNet()
+                self.emotion_model = ResMaskNet()
 
         self.info["emotion_model_columns"] = FEAT_EMOTION_COLUMNS
         predictions = np.empty((1, len(FEAT_EMOTION_COLUMNS)))
@@ -203,7 +202,7 @@
     def __getitem__(self, i):
         return self.info[i]
 
-    def face_detect(self, frame):
+    def detect_faces(self, frame):
         # suppose frame=cv2.imread(imgname)
         height, width, _ = frame.shape
         faces = self.face_detector(frame)
@@ -212,7 +211,7 @@
             print("Warning: NO FACE is detected")
         return faces
 
-    def landmark_detect(self, frame, detected_faces):
+    def detect_landmarks(self, frame, detected_faces):
         mean = np.asarray([0.485, 0.456, 0.406])
         std = np.asarray([0.229, 0.224, 0.225])
         self.landmark_detector.eval()
@@ -288,24 +287,33 @@
 
         return landmark_list
 
-    def au_detect(self, frame, landmarks):
+    def detect_aus(self, frame, landmarks):
         # Assume that the Raw landmark is given in the format (n_land,2)
         landmarks = np.transpose(landmarks)
         if landmarks.shape[-1] == 68:
             landmarks = convert68to49(landmarks)
         return self.au_model.detect_au(frame, landmarks)
 
-    def emo_detect(self, frame, facebox, landmarks):
-        
-        if self.info["Emo_Model"].lower() == 'fer':
+    def detect_emotions(self, frame, facebox, landmarks):
+        """Detect emotions.
+
+        Args:
+            frame ([type]): [description]
+            facebox ([type]): [description]
+            landmarks ([type]): [description]
+
+        Returns:
+            [type]: [description]
+        """        
+        if self.info["emotion_model"].lower() == 'fer':
             landmarks = np.transpose(landmarks)
             if landmarks.shape[-1] == 68:
                 landmarks = convert68to49(landmarks)
                 landmarks = landmarks.T
-            return self.emo_model.detect_emo(frame,landmarks)
-
-        elif self.info["Emo_Model"].lower() == 'resmasknet':
-            return self.emo_model.detect_emo(frame, facebox)        
+            return self.emotion_model.detect_emo(frame,landmarks)
+
+        elif self.info["emotion_model"].lower() == 'resmasknet':
+            return self.emotion_model.detect_emo(frame, facebox)        
 
     def process_frame(self, frame, counter=0):
         """Helper function to run face detection, landmark detection, and emotion detection on a frame.
@@ -323,18 +331,13 @@
             >> detector = Detector()
             >> detector.process_frame(np.array(frame))
         """
-        # How you would use MTCNN in this case:
-        # my_model.detect(img = im01,landmarks=False)[0] will return a bounding box array of shape (1,4)
-
-        #try:
+        try:
             # detect faces
-        detected_faces = self.face_detect(frame=frame)
-        out = None
-        for i, faces in enumerate(detected_faces):
-            facebox_df = pd.DataFrame(
-                [
+            detected_faces = self.detect_faces(frame=frame)
+            out = None
+            for i, faces in enumerate(detected_faces):
+                facebox_df = pd.DataFrame(
                     [
-<<<<<<< HEAD
                         [
                             faces[0],
                             faces[1],
@@ -347,7 +350,7 @@
                     index=[counter + i],
                 )
                 # detect landmarks
-                landmarks = self.landmark_detect(
+                landmarks = self.detect_landmarks(
                     frame=frame, detected_faces=[faces[0:4]]
                 )
                 landmarks_df = pd.DataFrame(
@@ -356,12 +359,13 @@
                     index=[counter + i],
                 )
                 # detect AUs
-                au_occur = self.au_detect(frame=frame, landmarks=landmarks)
+                au_occur = self.detect_aus(frame=frame, landmarks=landmarks)
                 au_occur_df = pd.DataFrame(
                     au_occur, columns=self["au_presence_columns"], index=[counter + i]
                 )
                 # detect emotions
-                emo_pred = self.emo_detect(frame=frame, facebox=[faces])
+                emo_pred = self.detect_emotions(frame=frame, facebox=[faces], landmarks=landmarks[0])
+
                 emo_pred_df = pd.DataFrame(
                     emo_pred, columns=FEAT_EMOTION_COLUMNS, index=[counter + i]
                 )
@@ -374,58 +378,16 @@
                     out = pd.concat([out, tmp_df], axis=0)
             out[FEAT_TIME_COLUMNS] = counter
             return out
-=======
-                        faces[0],
-                        faces[1],
-                        faces[2] - faces[0],
-                        faces[3] - faces[1],
-                        faces[4],
-                    ]
-                ],
-                columns=self["face_detection_columns"],
-                index=[counter + i],
-            )
-            # detect landmarks
-            landmarks = self.landmark_detect(
-                frame=frame, detected_faces=[faces[0:4]]
-            )
-            landmarks_df = pd.DataFrame(
-                [landmarks[0].flatten(order="F")],
-                columns=self["face_landmark_columns"],
-                index=[counter + i],
-            )
-            # detect AUs
-            au_occur = self.au_occur_detect(frame=frame, landmarks=landmarks)
-            au_occur_df = pd.DataFrame(
-                au_occur, columns=self["au_presence_columns"], index=[counter + i]
-            )
-            # detect emotions
-            emo_pred = self.emo_detect(frame=frame, facebox=[faces], landmarks=landmarks[0])
-
-            emo_pred_df = pd.DataFrame(
-                emo_pred, columns=FEAT_EMOTION_COLUMNS, index=[counter + i]
-            )
-            tmp_df = pd.concat(
-                [facebox_df, landmarks_df, au_occur_df, emo_pred_df], axis=1
-            )
-            if out is None:
-                out = tmp_df
-            else:
-                out = pd.concat([out, tmp_df], axis=0)
-        out[FEAT_TIME_COLUMNS] = counter
-        return out
->>>>>>> 3f352144
-
-        # except:
-        #     print("exception occurred")
-        #     emotion_df = self._empty_emotion.reindex(index=[counter])
-        #     facebox_df = self._empty_facebox.reindex(index=[counter])
-        #     landmarks_df = self._empty_landmark.reindex(index=[counter])
-        #     au_occur_df = self._empty_auoccurence.reindex(index=[counter])
-
-        #     out = pd.concat([facebox_df, landmarks_df, au_occur_df, emotion_df], axis=1)
-        #     out[FEAT_TIME_COLUMNS] = counter
-        #     return out
+        except:
+            print("exception occurred")
+            emotion_df = self._empty_emotion.reindex(index=[counter])
+            facebox_df = self._empty_facebox.reindex(index=[counter])
+            landmarks_df = self._empty_landmark.reindex(index=[counter])
+            au_occur_df = self._empty_auoccurence.reindex(index=[counter])
+
+            out = pd.concat([facebox_df, landmarks_df, au_occur_df, emotion_df], axis=1)
+            out[FEAT_TIME_COLUMNS] = counter
+            return out
 
     def detect_video(self, inputFname, outputFname=None, skip_frames=1, verbose=False):
         """Detects FEX from a video file.
