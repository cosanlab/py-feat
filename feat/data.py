"""Class definitions."""

import os
import numpy as np
import pandas as pd
from pandas import DataFrame, Series
import six
import abc
from copy import deepcopy
from nltools.data import Adjacency, design_matrix
from nltools.stats import (downsample,
                           upsample,
                           transform_pairwise)
from nltools.utils import (set_decomposition_algorithm)
from sklearn.metrics.pairwise import pairwise_distances, cosine_similarity
from sklearn.utils import check_random_state
<<<<<<< HEAD
from feat.utils import read_facet
=======
from nilearn.signal import clean
>>>>>>> c1054fd2

class FexSeries(Series):

    """
    This is a sub-class of pandas series. While not having additional methods
    of it's own required to retain normal slicing functionality for the
    Fex class, i.e. how slicing is typically handled in pandas.
    All methods should be called on Fex below.
    """

    @property
    def _constructor(self):
        return FexSeries

    @property
    def _constructor_expanddim(self):
        return Fex

class Fex(DataFrame):

    """Fex is a class to represent facial expression data. It is essentially
        an enhanced pandas df, with extra attributes and methods. Methods
        always return a new design matrix instance.

    Args:
        filepath: path to file
        sampling_freq (float, optional): sampling rate of each row in Hz;
                                         defaults to None
        features (pd.Dataframe, optional): features that correspond to each
                                          Fex row
    """
    # __metaclass__  = abc.ABCMeta
    _metadata = ['filename','sampling_freq', 'features']

    def __init__(self, *args, **kwargs):
        self.filename = kwargs.pop('filename', None)
        self.sampling_freq = kwargs.pop('sampling_freq', None)
        self.features = kwargs.pop('features', False)
        super(Fex, self).__init__(*args, **kwargs)
        imotions_columns = ['Joy', 'Anger', 'Surprise', 'Fear', 'Contempt',
                            'Disgust', 'Sadness', 'Confusion', 'Frustration',
                            'Neutral', 'Positive', 'Negative', 'AU1', 'AU2',
                            'AU4', 'AU5', 'AU6', 'AU7', 'AU9', 'AU10', 'AU12',
                            'AU14', 'AU15', 'AU17', 'AU18', 'AU20', 'AU23',
                            'AU24', 'AU25', 'AU26', 'AU28', 'AU43',
                            'NoOfFaces', 'Yaw Degrees', 'Pitch Degrees',
                            'Roll Degrees']
        # if not set(imotions_columns).issubset(self):
        #     raise ValueError('Missing key facial expression features.')

    @property
    def _constructor(self):
        return Fex

    @property
    def _constructor_sliced(self):
        return FexSeries

<<<<<<< HEAD
    @abc.abstractmethod 
    def read_file(self, *args, **kwargs):
        """ Loads file into FEX class """
        pass


    # @classmethod
    # def from_file(cls, filename, **kwargs):
    #     """Alternate constructor to create a ``GeoDataFrame`` from a file.
    #     Can load a ``GeoDataFrame`` from a file in any format recognized by
    #     `fiona`. See http://toblerity.org/fiona/manual.html for details.
    #     Parameters
    #     ----------
    #     filename : str
    #         File path or file handle to read from. Depending on which kwargs
    #         are included, the content of filename may vary. See
    #         http://toblerity.org/fiona/README.html#usage for usage details.
    #     kwargs : key-word arguments
    #         These arguments are passed to fiona.open, and can be used to
    #         access multi-layer data, data stored within archives (zip files),
    #         etc.
    #     Examples
    #     --------
    #     >>> df = geopandas.GeoDataFrame.from_file('nybb.shp')
    #     """
    #     return geopandas.io.file.read_file(filename, **kwargs)

=======
>>>>>>> c1054fd2
    def info(self):
        """Print class meta data.

        """
        return '%s.%s(sampling_freq=%s, shape=%s, features_shape=%s)' % (
            self.__class__.__module__,
            self.__class__.__name__,
            self.sampling_freq,
            self.shape,
            self.features.shape,
            )

    def append(self, data):
        '''Append a new Fex object to an existing object'''
        if not isinstance(data, Fex):
            raise ValueError('Make sure data is a Fex instance.')

        if self.empty:
            out = data.copy()
        else:
            out = self.copy()
            if out.sampling_freq!=data.sampling_freq:
                raise ValueError('Make sure Fex objects have the same '
                                 'sampling frequency')
            out.data = out.data.append(data.data, ignore_index=True)
            if self.features:
                if out.features.shape[1]==data.features[1]:
                    out.features = out.features.append(data.features, ignore_index=True)
                else:
                    raise ValueError('Different number of features in new dataset.')
        return out

    def regress(self):
        NotImplemented

    def ttest(self, threshold_dict=None):
        NotImplemented

    def predict(self, *args, **kwargs):
        NotImplemented

    def downsample(self, target, **kwargs):
        """ Downsample Fex columns. Relies on nltools.stats.downsample,
           but ensures that returned object is a Fex object.

        Args:
            target(float): downsampling target, typically in samples not
                            seconds
            kwargs: additional inputs to nltools.stats.downsample

        """

        df_ds = downsample(self, sampling_freq=self.sampling_freq,
                           target=target, **kwargs)
        if self.features:
            ds_features = downsample(self.features,
                                     sampling_freq=self.sampling_freq,
                                     target=target, **kwargs)
        else:
            ds_features = self.features
        return self.__class__(df_ds, sampling_freq=target, features=ds_features)

    def upsample(self, target, target_type='hz', **kwargs):
        """ Upsample Fex columns. Relies on nltools.stats.upsample,
            but ensures that returned object is a Fex object.

        Args:
            target(float): upsampling target, default 'hz' (also 'samples',
                           'seconds')
            kwargs: additional inputs to nltools.stats.upsample

        """

        df_us = upsample(self, sampling_freq=self.sampling_freq,
                         target=target, target_type=target_type, **kwargs)
        if self.features:
            us_features = upsample(self.features,
                                   sampling_freq=self.sampling_freq,
                                   target=target, target_type=target_type,
                                   **kwargs)
        else:
            us_features = self.features
        return self.__class__(df_us, sampling_freq=target, features=us_features)

    def distance(self, method='euclidean', **kwargs):
        """ Calculate distance between rows within a Fex() instance.

            Args:
                method: type of distance metric (can use any scikit learn or
                        sciypy metric)

            Returns:
                dist: Outputs a 2D distance matrix.

        """

        return Adjacency(pairwise_distances(self, metric=method, **kwargs),
                         matrix_type='Distance')

    def baseline(self, baseline='median'):
        ''' Reference a Fex object to a baseline.

            Args:
                method: {median, mean, Fex object}. Will subtract baseline
                        from Fex object (e.g., mean, median).  If passing a Fex
                        object, it will treat that as the baseline.

            Returns:
                Fex object
        '''

        out = self.copy()
        if baseline is 'median':
            return Fex(out-out.median(), sampling_freq=out.sampling_freq)
        elif baseline is 'mean':
            return Fex(out-out.mean(), sampling_freq=out.sampling_freq)
        elif isinstance(baseline, (Series, FexSeries)):
            return Fex(out-baseline, sampling_freq=out.sampling_freq)
        elif isinstance(baseline, (Fex, DataFrame)):
            raise ValueError('Must pass in a FexSeries not a Fex Instance.')
        else:
            raise ValueError('%s is not implemented please use {mean, median, Fex}' % baseline)

    def clean(self, detrend=True, standardize=True, confounds=None,
              low_pass=None, high_pass=None, ensure_finite=False,
              *args, **kwargs):

        """ Clean Time Series signal

            This function wraps nilearn functionality and can filter, denoise,
            detrend, etc.

            See http://nilearn.github.io/modules/generated/nilearn.signal.clean.html

            This function can do several things on the input signals, in
            the following order:
                - detrend
                - standardize
                - remove confounds
                - low- and high-pass filter

            Args:
                confounds: (numpy.ndarray, str or list of Confounds timeseries)
                            Shape must be (instant number, confound number),
                            or just (instant number,). The number of time
                            instants in signals and confounds must be identical
                            (i.e. signals.shape[0] == confounds.shape[0]). If a
                            string is provided, it is assumed to be the name of
                            a csv file containing signals as columns, with an
                            optional one-line header. If a list is provided,
                            all confounds are removed from the input signal,
                            as if all were in the same array.

                low_pass: (float) low pass cutoff frequencies in Hz.
                high_pass: (float) high pass cutoff frequencies in Hz.
                detrend: (bool) If detrending should be applied on timeseries
                         (before confound removal)
                standardize: (bool) If True, returned signals are set to unit
                             variance.
                ensure_finite: (bool) If True, the non-finite values
                               (NANs and infs) found in the data will be
                               replaced by zeros.
            Returns:
                cleaned Fex instance

        """
        return Fex(pd.DataFrame(clean(self.values, detrend=detrend,
                                      standardize=standardize,
                                      confounds=confounds,
                                      low_pass=low_pass,
                                      high_pass=high_pass,
                                      ensure_finite=ensure_finite,
                                      t_r=1/self.sampling_freq,
                                      *args, **kwargs),
                                columns=self.columns),
                    sampling_freq=self.sampling_freq)

    def decompose(self, algorithm='pca', axis=1, n_components=None,
                  *args, **kwargs):
        ''' Decompose Fex instance

        Args:
            algorithm: (str) Algorithm to perform decomposition
                        types=['pca','ica','nnmf','fa']
            axis: dimension to decompose [0,1]
            n_components: (int) number of components. If None then retain
                        as many as possible.

        Returns:
            output: a dictionary of decomposition parameters

        '''

        out = {}
        out['decomposition_object'] = set_decomposition_algorithm(
                                                    algorithm=algorithm,
                                                    n_components=n_components,
                                                    *args, **kwargs)
        com_names = ['c%s' % str(x+1) for x in range(n_components)]
        if axis == 0:
            out['decomposition_object'].fit(self.T)
            out['components'] = Fex(pd.DataFrame(out['decomposition_object'].transform(self.T), index=self.columns, columns=com_names), sampling_freq=None)
            out['weights'] = Fex(pd.DataFrame(out['decomposition_object'].components_.T,index=self.index,columns=com_names), sampling_freq=self.sampling_freq)
        if axis == 1:
            out['decomposition_object'].fit(self)
            out['components'] = Fex(pd.DataFrame(out['decomposition_object'].transform(self), columns=com_names), sampling_freq=self.sampling_freq)
            out['weights'] = Fex(pd.DataFrame(out['decomposition_object'].components_, index=com_names, columns=self.columns), sampling_freq=None).T
        return out

def _check_if_fex(data, column_list):
    '''Check if data is a facial expression dataframe from iMotions

    Notes: can eventually make this an importer of different data types

    Args:
        data: (pd.DataFrame) must have columns from iMotions
        column_list: (list) list of column names that file should contain

    Returns:
        boolean

    '''

    if isinstance(data, (pd.DataFrame, Fex)):
        if len(set(list(data.columns))-set(column_list)) > 0:
            raise ValueError('Data as too many variables (e.g., more than standard iMotions File.')
        if len(set(column_list)-set(list(data.columns))) > 0:
            raise ValueError('Missing several imotions columns')
        return True
    else:
        return False

class Facet(Fex):
    def read_file(self, *args, **kwargs):
        super(Fex, self).__init__(read_facet(self.filename, *args, **kwargs), *args, **kwargs)
    
class Affdex(Fex):
    def read_file(self, *args, **kwargs):
        # super(Fex, self).__init__(read_affdex(self.filename, *args, **kwargs), *args, **kwargs)
        return
class Openface(Fex):    
    def read_file(self, *args, **kwargs):
        # super(Fex, self).__init__(read_openface(self.filename, *args, **kwargs), *args, **kwargs)
        return<|MERGE_RESOLUTION|>--- conflicted
+++ resolved
@@ -14,11 +14,8 @@
 from nltools.utils import (set_decomposition_algorithm)
 from sklearn.metrics.pairwise import pairwise_distances, cosine_similarity
 from sklearn.utils import check_random_state
-<<<<<<< HEAD
 from feat.utils import read_facet
-=======
 from nilearn.signal import clean
->>>>>>> c1054fd2
 
 class FexSeries(Series):
 
@@ -77,7 +74,6 @@
     def _constructor_sliced(self):
         return FexSeries
 
-<<<<<<< HEAD
     @abc.abstractmethod 
     def read_file(self, *args, **kwargs):
         """ Loads file into FEX class """
@@ -105,8 +101,7 @@
     #     """
     #     return geopandas.io.file.read_file(filename, **kwargs)
 
-=======
->>>>>>> c1054fd2
+
     def info(self):
         """Print class meta data.
 
