import os
import json
from tqdm import tqdm
import numpy as np
import pandas as pd
from huggingface_hub import hf_hub_download, PyTorchModelHubMixin

# from feat.face_detectors.FaceBoxes.FaceBoxes_test import FaceBoxes
# from feat.face_detectors.Retinaface.Retinaface_test import Retinaface
# from feat.face_detectors.MTCNN.MTCNN_test import MTCNN
from feat.emo_detectors.ResMaskNet.resmasknet_test import (
    ResMasking,
    resmasking_dropout1,
)
from feat.identity_detectors.facenet.facenet_model import InceptionResnetV1
from feat.facepose_detectors.img2pose.deps.models import (
    FasterDoFRCNN,
    postprocess_img2pose,
)
from feat.au_detectors.StatLearning.SL_test import XGBClassifier

# from feat.emo_detectors.StatLearning.EmoSL_test import EmoSVMClassifier
from feat.landmark_detectors.mobilefacenet_test import MobileFaceNet

# from feat.landmark_detectors.basenet_test import MobileNet_GDConv
# from feat.landmark_detectors.pfld_compressed_test import PFLDInference
from feat.pretrained import load_model_weights, AU_LANDMARK_MAP
from feat.utils import (
    set_torch_device,
    openface_2d_landmark_columns,
    FEAT_EMOTION_COLUMNS,
    FEAT_FACEBOX_COLUMNS,
    FEAT_FACEPOSE_COLUMNS_3D,
    FEAT_FACEPOSE_COLUMNS_6D,
    FEAT_TIME_COLUMNS,
    FEAT_IDENTITY_COLUMNS,
)
from feat.utils.io import get_resource_path
from feat.utils.image_operations import (
    extract_face_from_landmarks,
    convert_image_to_tensor,
    align_face,
    mask_image,
)
from feat.data import (
    Fex,
    ImageDataset,
    TensorDataset,
    VideoDataset,
    _inverse_face_transform,
    _inverse_landmark_transform,
)
from skops.io import load, get_untrusted_types
from safetensors.torch import load_file
import torch
import torch.nn as nn
import torch.nn.functional as F
from torch.utils.data import DataLoader
from torchvision.models.detection.backbone_utils import resnet_fpn_backbone
from torchvision.utils import draw_keypoints, draw_bounding_boxes, make_grid
import torchvision.transforms as transforms
from scipy.spatial import ConvexHull
from skimage.morphology.convex_hull import grid_points_in_poly
from skimage.feature import hog
import sys

sys.modules["__main__"].__dict__["XGBClassifier"] = XGBClassifier


def plot_frame(
    frame,
    boxes=None,
    landmarks=None,
    boxes_width=2,
    boxes_colors="cyan",
    landmarks_radius=2,
    landmarks_width=2,
    landmarks_colors="white",
):
    """
    Plot Torch Frames and py-feat output. If multiple frames will create a grid of images

    Args:
        frame (torch.Tensor): Tensor of shape (B, C, H, W) or (C, H, W)
        boxes (torch.Tensor): Tensor of shape (N, 4) containing bounding boxes
        landmarks (torch.Tensor): Tensor of shape (N, 136) containing flattened 68 point landmark keystones

    Returns:
        PILImage
    """

    if len(frame.shape) == 4:
        B, C, H, W = frame.shape
    elif len(frame.shape) == 3:
        C, H, W = frame.shape
    else:
        raise ValueError("Can only plot (B,C,H,W) or (C,H,W)")
    if B == 1:
        if boxes is not None:
            new_frame = draw_bounding_boxes(
                frame.squeeze(0), boxes, width=boxes_width, colors=boxes_colors
            )

            if landmarks is not None:
                new_frame = draw_keypoints(
                    new_frame,
                    landmarks.reshape(landmarks.shape[0], -1, 2),
                    radius=landmarks_radius,
                    width=landmarks_width,
                    colors=landmarks_colors,
                )
        else:
            if landmarks is not None:
                new_frame = draw_keypoints(
                    frame.squeeze(0),
                    landmarks.reshape(landmarks.shape[0], -1, 2),
                    radius=landmarks_radius,
                    width=landmarks_width,
                    colors=landmarks_colors,
                )
            else:
                new_frame = frame.squeeze(0)
        return transforms.ToPILImage()(new_frame.squeeze(0))
    else:
        if (boxes is not None) & (landmarks is None):
            new_frame = make_grid(
                torch.stack(
                    [
                        draw_bounding_boxes(
                            f, b.unsqueeze(0), width=boxes_width, colors=boxes_colors
                        )
                        for f, b in zip(frame.unbind(dim=0), boxes.unbind(dim=0))
                    ],
                    dim=0,
                )
            )
        elif (landmarks is not None) & (boxes is None):
            new_frame = make_grid(
                torch.stack(
                    [
                        draw_keypoints(
                            f,
                            l.unsqueeze(0),
                            radius=landmarks_radius,
                            width=landmarks_width,
                            colors=landmarks_colors,
                        )
                        for f, l in zip(
                            frame.unbind(dim=0),
                            landmarks.reshape(landmarks.shape[0], -1, 2).unbind(dim=0),
                        )
                    ],
                    dim=0,
                )
            )
        elif (boxes is not None) & (landmarks is not None):
            new_frame = make_grid(
                torch.stack(
                    [
                        draw_keypoints(
                            fr,
                            l.unsqueeze(0),
                            radius=landmarks_radius,
                            width=landmarks_width,
                            colors=landmarks_colors,
                        )
                        for fr, l in zip(
                            [
                                draw_bounding_boxes(
                                    f,
                                    b.unsqueeze(0),
                                    width=boxes_width,
                                    colors=boxes_colors,
                                )
                                for f, b in zip(
                                    frame.unbind(dim=0), boxes.unbind(dim=0)
                                )
                            ],
                            landmarks.reshape(landmarks.shape[0], -1, 2).unbind(dim=0),
                        )
                    ]
                )
            )
        else:
            new_frame = make_grid(frame)
        return transforms.ToPILImage()(new_frame)


def convert_bbox_output(img2pose_output):
    """Convert im2pose_output into Fex Format"""

    widths = (
        img2pose_output["boxes"][:, 2] - img2pose_output["boxes"][:, 0]
    )  # right - left
    heights = (
        img2pose_output["boxes"][:, 3] - img2pose_output["boxes"][:, 1]
    )  # bottom - top

    return torch.stack(
        (
            img2pose_output["boxes"][:, 0],
            img2pose_output["boxes"][:, 1],
            widths,
            heights,
            img2pose_output["scores"],
        ),
        dim=1,
    )


def extract_face_from_bbox_torch(frame, detected_faces, face_size=112, expand_bbox=1.2):
    """Extract face from image and resize using pytorch.

    Args:
        frame (torch.Tensor): Batch of images with shape (B, C, H, W).
        detected_faces (torch.Tensor): Tensor of shape (N, 4) representing bounding boxes [x1, y1, x2, y2].
        face_size (int): Output size to resize face after cropping.
        expand_bbox (float): Amount to expand bbox before cropping.

    Returns:
        cropped_faces (torch.Tensor): Tensor of extracted faces of shape (N, C, face_size, face_size).
        new_bboxes (torch.Tensor): Tensor of new bounding boxes with shape (N, 4).
    """
    B, C, H, W = frame.shape
    N = detected_faces.shape[0]

    # Extract the bounding box coordinates
    x1, y1, x2, y2 = (
        detected_faces[:, 0],
        detected_faces[:, 1],
        detected_faces[:, 2],
        detected_faces[:, 3],
    )
    center_x = (x1 + x2) / 2
    center_y = (y1 + y2) / 2
    width = (x2 - x1) * expand_bbox
    height = (y2 - y1) * expand_bbox

    # Calculate expanded bounding box coordinates
    new_x1 = (center_x - width / 2).clamp(min=0)
    new_y1 = (center_y - height / 2).clamp(min=0)
    new_x2 = (center_x + width / 2).clamp(max=W)
    new_y2 = (center_y + height / 2).clamp(max=H)

    # Cast the bounding box coordinates to long for indexing
    new_bboxes = torch.stack([new_x1, new_y1, new_x2, new_y2], dim=-1).long()

    # Create a mesh grid for the face size
    yy, xx = torch.meshgrid(
        torch.arange(face_size, device=frame.device),
        torch.arange(face_size, device=frame.device),
    )
    yy = yy.float()
    xx = xx.float()

    # Calculate the normalized coordinates for the grid sampling
    grid_x = (xx + 0.5) / face_size * (new_x2 - new_x1).view(N, 1, 1) + new_x1.view(
        N, 1, 1
    )
    grid_y = (yy + 0.5) / face_size * (new_y2 - new_y1).view(N, 1, 1) + new_y1.view(
        N, 1, 1
    )

    # Normalize grid coordinates to the range [-1, 1]
    grid_x = 2 * grid_x / (W - 1) - 1
    grid_y = 2 * grid_y / (H - 1) - 1

    # Stack grid coordinates and reshape
    grid = torch.stack((grid_x, grid_y), dim=-1)  # Shape: (N, face_size, face_size, 2)

    # Ensure frame and grid are float32 for grid_sample
    frame = frame.float()
    grid = grid.float()

    # Calculate frame indices for each face, assuming faces are sequentially ordered
    face_indices = torch.arange(N) % B  # Repeat for each batch element
    frame_expanded = frame[face_indices]  # Select corresponding frame for each face

    # Use grid_sample to extract and resize faces
    cropped_faces = F.grid_sample(frame_expanded, grid, align_corners=False)

    # The output shape should be (N, C, face_size, face_size)
    return cropped_faces, new_bboxes


def inverse_transform_landmarks_torch(landmarks, boxes):
    """
    Transforms landmarks based on new bounding boxes.

    Args:
        landmarks (torch.Tensor): Tensor of shape (N, 136) representing 68 landmarks for N samples.
        new_bbox (torch.Tensor): Tensor of shape (N, 4) representing bounding boxes [x1, y1, x2, y2] for N samples.

    Returns:
        torch.Tensor: Transformed landmarks of shape (N, 136).
    """
    N = landmarks.shape[0]
    landmarks = landmarks.reshape(landmarks.shape[0], -1, 2)

    # Extract bounding box coordinates
    left = boxes[:, 0]  # (N,)
    top = boxes[:, 1]  # (N,)
    right = boxes[:, 2]  # (N,)
    bottom = boxes[:, 3]  # (N,)

    # Calculate width and height of the bounding boxes
    width = right - left  # (N,)
    height = bottom - top  # (N,)

    # Rescale the landmarks
    transformed_landmarks = torch.zeros_like(landmarks)
    transformed_landmarks[:, :, 0] = landmarks[:, :, 0] * width.unsqueeze(
        1
    ) + left.unsqueeze(1)
    transformed_landmarks[:, :, 1] = landmarks[:, :, 1] * height.unsqueeze(
        1
    ) + top.unsqueeze(1)

    return transformed_landmarks.reshape(N, 136)


def _batch_hog(frame, landmarks):
    """
    Helper function used in batch processing hog features

    Args:
        frames: a batch of frames
        landmarks: a list of list of detected landmarks

    Returns:
        hog_features: a numpy array of hog features for each detected landmark
        landmarks: updated landmarks
    """

    n_faces = landmarks.shape[0]
    batches = frame.shape[0]

    hog_features = []
    new_landmark_frames = []
    for i in range(batches):
        if len(landmarks) != 0:
            new_landmarks_faces = []
            for j in range(n_faces):
                convex_hull, new_landmark = extract_face_from_landmarks(
                    frame=frame[i, :, :, :],
                    landmarks=landmarks[j, :],
                    face_size=112,
                )

                hog_features.append(
                    hog(
                        transforms.ToPILImage()(convex_hull[0] / 255.0),
                        orientations=8,
                        pixels_per_cell=(8, 8),
                        cells_per_block=(2, 2),
                        visualize=False,
                        channel_axis=-1,
                    ).reshape(1, -1)
                )

                new_landmarks_faces.append(new_landmark)
            new_landmark_frames.append(new_landmarks_faces)
        else:
            hog_features.append(
                np.zeros((1, 5408))
            )  # LC: Need to confirm this size is fixed.
            new_landmark_frames.append([np.zeros((68, 2))])

    hog_features = np.concatenate(hog_features)

    return (hog_features, new_landmarks_faces)


def extract_face_from_landmarks(frame, landmarks, face_size=112):
    """Extract a face in a frame with a convex hull of landmarks.

    This function extracts the faces of the frame with convex hulls and masks out the rest.

    Args:
        frame (array): The original image]
        detected_faces (list): face bounding box
        landmarks (list): the landmark information]
        align (bool): align face to standard position
        size_output (int, optional): [description]. Defaults to 112.

    Returns:
        resized_face_np: resized face as a numpy array
        new_landmarks: landmarks of aligned face
    """

    if not isinstance(frame, torch.Tensor):
        raise ValueError(f"image must be a tensor not {type(frame)}")

    if len(frame.shape) != 4:
        frame = frame.unsqueeze(0)

    landmarks = landmarks.detach().numpy()

    aligned_img, new_landmarks = align_face(
        frame,
        landmarks.flatten(),
        landmark_type=68,
        box_enlarge=2.5,
        img_size=face_size,
    )

    hull = ConvexHull(new_landmarks)
    mask = grid_points_in_poly(
        shape=aligned_img.shape[-2:],
        # for some reason verts need to be flipped
        verts=list(
            zip(
                new_landmarks[hull.vertices][:, 1],
                new_landmarks[hull.vertices][:, 0],
            )
        ),
    )
    mask[
        0 : np.min([new_landmarks[0][1], new_landmarks[16][1]]),
        new_landmarks[0][0] : new_landmarks[16][0],
    ] = True
    masked_image = mask_image(aligned_img, mask)

    return (masked_image, new_landmarks)


class FastDetector(nn.Module, PyTorchModelHubMixin):
    def __init__(self, device="cpu"):
        super(FastDetector, self).__init__()

        self.device = set_torch_device(device)

        # Load Model Configurations
        facepose_config_file = hf_hub_download(
            repo_id="py-feat/img2pose",
            filename="config.json",
            cache_dir=get_resource_path(),
        )
        with open(facepose_config_file, "r") as f:
            facepose_config = json.load(f)

        # Initialize img2pose
        backbone = resnet_fpn_backbone(backbone_name="resnet18", weights=None)
        backbone.eval()
        backbone.to(self.device)
        self.facepose_detector = FasterDoFRCNN(
            backbone=backbone,
            num_classes=2,
            min_size=facepose_config["min_size"],
            max_size=facepose_config["max_size"],
            pose_mean=torch.tensor(facepose_config["pose_mean"]),
            pose_stddev=torch.tensor(facepose_config["pose_stddev"]),
            threed_68_points=torch.tensor(facepose_config["threed_points"]),
            rpn_pre_nms_top_n_test=facepose_config["rpn_pre_nms_top_n_test"],
            rpn_post_nms_top_n_test=facepose_config["rpn_post_nms_top_n_test"],
            bbox_x_factor=facepose_config["bbox_x_factor"],
            bbox_y_factor=facepose_config["bbox_y_factor"],
            expand_forehead=facepose_config["expand_forehead"],
        )
        facepose_model_file = hf_hub_download(
            repo_id="py-feat/img2pose",
            filename="model.safetensors",
            cache_dir=get_resource_path(),
        )
        facepose_checkpoint = load_file(facepose_model_file)
        self.facepose_detector.load_state_dict(facepose_checkpoint, load_model_weights)
        self.facepose_detector.eval()
        self.facepose_detector.to(self.device)
        # self.facepose_detector = torch.compile(self.facepose_detector)
<<<<<<< HEAD
        
        # Initialize mobilefacenet
        self.landmark_detector = MobileFaceNet([112, 112], 136)
        landmark_model_file = hf_hub_download(repo_id='py-feat/mobilefacenet', filename="mobilefacenet_model_best.pth.tar", cache_dir=get_resource_path())
        self.landmark_detector.load_state_dict(torch.load(landmark_model_file, map_location=self.device, weights_only=True)['state_dict'])
=======

        # Initialize mobilefacenet
        self.landmark_detector = MobileFaceNet([112, 112], 136)
        landmark_model_file = hf_hub_download(
            repo_id="py-feat/mobilefacenet",
            filename="mobilefacenet_model_best.pth.tar",
            cache_dir=get_resource_path(),
        )
        self.landmark_detector.load_state_dict(
            torch.load(
                landmark_model_file, map_location=self.device, weights_only=True
            )["state_dict"]
        )
>>>>>>> f9dcd92f
        self.landmark_detector.eval()
        self.landmark_detector.to(self.device)
        # self.landmark_detector = torch.compile(self.landmark_detector)

        # Initialize xgb_au
        self.au_detector = XGBClassifier()
        au_model_path = hf_hub_download(
            repo_id="py-feat/xgb_au",
            filename="xgb_au_classifier.skops",
            cache_dir=get_resource_path(),
        )
        au_unknown_types = get_untrusted_types(file=au_model_path)
        loaded_au_model = load(au_model_path, trusted=au_unknown_types)
        self.au_detector.load_weights(
            scaler_upper=loaded_au_model.scaler_upper,
            pca_model_upper=loaded_au_model.pca_model_upper,
            scaler_lower=loaded_au_model.scaler_lower,
            pca_model_lower=loaded_au_model.pca_model_lower,
            scaler_full=loaded_au_model.scaler_full,
            pca_model_full=loaded_au_model.pca_model_full,
            classifiers=loaded_au_model.classifiers,
        )

        # Initialize resmasknet
        emotion_config_file = hf_hub_download(
            repo_id="py-feat/resmasknet",
            filename="config.json",
            cache_dir=get_resource_path(),
        )
        with open(emotion_config_file, "r") as f:
            emotion_config = json.load(f)
<<<<<<< HEAD
        self.emotion_detector = ResMasking("", in_channels=emotion_config['in_channels'])
        self.emotion_detector.fc = nn.Sequential(nn.Dropout(0.4), nn.Linear(512, emotion_config['num_classes']))
        emotion_model_file = hf_hub_download(repo_id='py-feat/resmasknet', filename="ResMaskNet_Z_resmasking_dropout1_rot30.pth", cache_dir=get_resource_path())
        emotion_checkpoint = torch.load(emotion_model_file, map_location=device, weights_only=True)["net"]
=======
        self.emotion_detector = ResMasking(
            "", in_channels=emotion_config["in_channels"]
        )
        self.emotion_detector.fc = nn.Sequential(
            nn.Dropout(0.4), nn.Linear(512, emotion_config["num_classes"])
        )
        emotion_model_file = hf_hub_download(
            repo_id="py-feat/resmasknet",
            filename="ResMaskNet_Z_resmasking_dropout1_rot30.pth",
            cache_dir=get_resource_path(),
        )
        emotion_checkpoint = torch.load(
            emotion_model_file, map_location=device, weights_only=True
        )["net"]
>>>>>>> f9dcd92f
        self.emotion_detector.load_state_dict(emotion_checkpoint)
        self.emotion_detector.eval()
        self.emotion_detector.to(self.device)
        # self.emotion_detector = torch.compile(self.emotion_detector)

        # Initialize facenet
        self.identity_detector = InceptionResnetV1(
            pretrained=None,
            classify=False,
            num_classes=None,
            dropout_prob=0.6,
            device=self.device,
        )
        self.identity_detector.logits = nn.Linear(512, 8631)
<<<<<<< HEAD
        identity_model_file = hf_hub_download(repo_id='py-feat/facenet', filename="facenet_20180402_114759_vggface2.pth", cache_dir=get_resource_path())
        self.identity_detector.load_state_dict(torch.load(identity_model_file, map_location=device, weights_only=True))
=======
        identity_model_file = hf_hub_download(
            repo_id="py-feat/facenet",
            filename="facenet_20180402_114759_vggface2.pth",
            cache_dir=get_resource_path(),
        )
        self.identity_detector.load_state_dict(
            torch.load(identity_model_file, map_location=device, weights_only=True)
        )
>>>>>>> f9dcd92f
        self.identity_detector.eval()
        self.identity_detector.to(self.device)
        # self.identity_detector = torch.compile(self.identity_detector)

    @torch.inference_mode()
    def forward(self, img, face_size=112):
        """
        Run Model Inference

        Args:
            img (torch.Tensor): Tensor of shape (B, C, H, W) representing the image
            face_size (int): Output size to resize face after cropping.

        Returns:
            Fex: Prediction results dataframe
        """

        # img2pose
        frame = convert_image_to_tensor(img, img_type="float32") / 255.0
        img2pose_output = self.facepose_detector(frame)
        img2pose_output = postprocess_img2pose(img2pose_output[0])
        bbox = img2pose_output["boxes"]
        poses = img2pose_output["dofs"]
        facescores = img2pose_output["scores"]

        # mobilefacenet
        extracted_faces, new_bbox = extract_face_from_bbox_torch(
            frame, bbox, face_size=face_size
        )
        landmarks = self.landmark_detector.forward(extracted_faces)[0]
        new_landmarks = inverse_transform_landmarks_torch(landmarks, new_bbox)

        # resmasknet - [angry, disgust, fear, happy, sad, surprise, neutral]
        # frame = Compose([Grayscale(3)])(convert_image_to_tensor(img, img_type="float32"))
        resmasknet_faces, resmasknet_bbox = extract_face_from_bbox_torch(
            frame, bbox, expand_bbox=1.1, face_size=224
        )
        emotions = self.emotion_detector.forward(resmasknet_faces)
        emotion_probabilities = torch.softmax(emotions, 1)

        # facenet
        identity_embeddings = self.identity_detector.forward(extracted_faces)

        # xgb_au
        frame_au = convert_image_to_tensor(img, img_type="float32")
        hog_features, au_new_landmarks = _batch_hog(
            frame=convert_image_to_tensor(frame_au, img_type="float32"),
            landmarks=landmarks,
        )
        aus = self.au_detector.detect_au(
            frame=hog_features, landmarks=[au_new_landmarks]
        )

        # Create Fex Output Representation
<<<<<<< HEAD
        feat_faceboxes = pd.DataFrame(convert_bbox_output(img2pose_output).detach().numpy(), columns=FEAT_FACEBOX_COLUMNS)
        feat_poses = pd.DataFrame(poses.detach().numpy(), columns=FEAT_FACEPOSE_COLUMNS_3D)
        reshape_landmarks = new_landmarks.reshape(new_landmarks.shape[0], 68, 2)
        reordered_landmarks = torch.cat([reshape_landmarks[:, :, 0], reshape_landmarks[:, :, 1]], dim=1)
        feat_landmarks = pd.DataFrame(reordered_landmarks.detach().numpy(), columns=openface_2d_landmark_columns)
        # feat_landmarks = pd.DataFrame(new_landmarks.detach().numpy(), columns=openface_2d_landmark_columns)
        feat_aus = pd.DataFrame(aus, columns=AU_LANDMARK_MAP['Feat'])
        feat_emotions = pd.DataFrame(emotion_probabilities.detach().numpy(), columns=FEAT_EMOTION_COLUMNS)
        feat_identities = pd.DataFrame(identity_embeddings.detach().numpy(), columns=FEAT_IDENTITY_COLUMNS[1:])
        
        return Fex(pd.concat([feat_faceboxes, feat_landmarks, feat_poses, feat_aus, feat_emotions, feat_identities], axis=1),
                au_columns=AU_LANDMARK_MAP['Feat'],
                emotion_columns=FEAT_EMOTION_COLUMNS,
                facebox_columns=FEAT_FACEBOX_COLUMNS,
                landmark_columns=openface_2d_landmark_columns,
                facepose_columns=FEAT_FACEPOSE_COLUMNS_3D,
                identity_columns=FEAT_IDENTITY_COLUMNS[1:],
                detector="Feat",
                face_model='img2pose',
                landmark_model='mobilefacenet',
                au_model='xgb_au',
                emotion_model='resmasknet',
                facepose_model='img2pose',
                identity_model='facenet')     
            
    def detect_image(self,
                    inputs,
                    output_size=None,
                    batch_size=1,
                    num_workers=0,
                    pin_memory=False,
                    face_identity_threshold=0.8,
                    **kwargs):
=======
        feat_faceboxes = pd.DataFrame(
            convert_bbox_output(img2pose_output).detach().numpy(),
            columns=FEAT_FACEBOX_COLUMNS,
        )
        feat_poses = pd.DataFrame(
            poses.detach().numpy(), columns=FEAT_FACEPOSE_COLUMNS_3D
        )
        reshape_landmarks = new_landmarks.reshape(new_landmarks.shape[0], 68, 2)
        reordered_landmarks = torch.cat(
            [reshape_landmarks[:, :, 0], reshape_landmarks[:, :, 1]], dim=1
        )
        feat_landmarks = pd.DataFrame(
            reordered_landmarks.detach().numpy(), columns=openface_2d_landmark_columns
        )
        # feat_landmarks = pd.DataFrame(new_landmarks.detach().numpy(), columns=openface_2d_landmark_columns)
        feat_aus = pd.DataFrame(aus, columns=AU_LANDMARK_MAP["Feat"])
        feat_emotions = pd.DataFrame(
            emotion_probabilities.detach().numpy(), columns=FEAT_EMOTION_COLUMNS
        )
        feat_identities = pd.DataFrame(
            identity_embeddings.detach().numpy(), columns=FEAT_IDENTITY_COLUMNS[1:]
        )

        return Fex(
            pd.concat(
                [
                    feat_faceboxes,
                    feat_landmarks,
                    feat_poses,
                    feat_aus,
                    feat_emotions,
                    feat_identities,
                ],
                axis=1,
            ),
            au_columns=AU_LANDMARK_MAP["Feat"],
            emotion_columns=FEAT_EMOTION_COLUMNS,
            facebox_columns=FEAT_FACEBOX_COLUMNS,
            landmark_columns=openface_2d_landmark_columns,
            facepose_columns=FEAT_FACEPOSE_COLUMNS_3D,
            identity_columns=FEAT_IDENTITY_COLUMNS[1:],
            detector="Feat",
            face_model="img2pose",
            landmark_model="mobilefacenet",
            au_model="xgb_au",
            emotion_model="resmasknet",
            facepose_model="img2pose",
            identity_model="facenet",
        )

    def detect_image(
        self,
        inputs,
        output_size=None,
        batch_size=1,
        num_workers=0,
        pin_memory=False,
        face_identity_threshold=0.8,
        **kwargs,
    ):
>>>>>>> f9dcd92f
        """
        Detects FEX from one or more image files. If you want to speed up detection you
        can process multiple images in batches by setting `batch_size > 1`. However, all
        images must have **the same dimensions** to be processed in batches. Py-feat can
        automatically adjust image sizes by using the `output_size=int`. Common
        output-sizes include 256 and 512.

        Args:
            inputs (list of str, torch.Tensor): Path to a list of paths to image files or torch.Tensor of images (B, C, H, W)
            output_size (int): image size to rescale all image preserving aspect ratio.
                                Will raise an error if not set and batch_size > 1 but images are not the same size
            batch_size (int): how many batches of images you want to run at one shot.
                                Larger gives faster speed but is more memory-consuming. Images must be the
            same size to be run in batches!
            num_workers (int): how many subprocesses to use for data loading. ``0`` means that the data will be loaded in the main process.
            pin_memory (bool): If ``True``, the data loader will copy Tensors into CUDA pinned memory before returning them.  If your data elements are a custom type, or your :attr:`collate_fn` returns a batch that is a custom type
            face_identity_threshold (float): value between 0-1 to determine similarity of person using face identity embeddings; Default >= 0.8
            **kwargs: you can pass each detector specific kwargs using a dictionary
                                like: `face_model_kwargs = {...}, au_model_kwargs={...}, ...`

        Returns:
            Fex: Prediction results dataframe
        """

        if isinstance(inputs, (list, str)):
            data_loader = DataLoader(
                ImageDataset(
                    inputs,
                    output_size=output_size,
                    preserve_aspect_ratio=True,
                    padding=True,
                ),
                num_workers=num_workers,
                batch_size=batch_size,
                pin_memory=pin_memory,
                shuffle=False,
            )

            batch_output = []
            for batch_id, batch_data in enumerate(tqdm(data_loader)):
                fex_data = self.forward(batch_data["Image"])
                fex_data["input"] = batch_data["FileNames"][0]
                fex_data["frame"] = batch_id
                batch_output.append(fex_data)
                #     faces = _inverse_face_transform(faces, batch_data)
                # landmarks = _inverse_landmark_transform(landmarks, batch_data)
            batch_output = pd.concat(batch_output)
            batch_output.compute_identities(
                threshold=face_identity_threshold, inplace=True
            )
            return batch_output

        elif isinstance(inputs, torch.Tensor):
            data_loader = DataLoader(
                TensorDataset(inputs),
                batch_size=batch_size,
                shuffle=False,
                num_workers=num_workers,
                pin_memory=pin_memory,
            )

            batch_output = []
            for batch_id, batch_data in enumerate(tqdm(data_loader)):
                fex_data = self.forward(batch_data)
                fex_data["frame"] = batch_id
                batch_output.append(fex_data)
                #     faces = _inverse_face_transform(faces, batch_data)
                # landmarks = _inverse_landmark_transform(landmarks, batch_data)
            batch_output = pd.concat(batch_output)
<<<<<<< HEAD
            batch_output.compute_identities(threshold=face_identity_threshold, inplace=True)
            return batch_output   
        
    def detect_image_batch(self,
                    inputs,
                    output_size=None,
                    batch_size=1,
                    num_workers=0,
                    pin_memory=False,
                    face_identity_threshold=0.8,
                    **kwargs):
=======
            batch_output.compute_identities(
                threshold=face_identity_threshold, inplace=True
            )
            return batch_output

    def detect_image_batch(
        self,
        inputs,
        output_size=None,
        batch_size=1,
        num_workers=0,
        pin_memory=False,
        face_identity_threshold=0.8,
        **kwargs,
    ):
>>>>>>> f9dcd92f
        """
        Detects FEX from one or more image files. If you want to speed up detection you
        can process multiple images in batches by setting `batch_size > 1`. However, all
        images must have **the same dimensions** to be processed in batches. Py-feat can
        automatically adjust image sizes by using the `output_size=int`. Common
        output-sizes include 256 and 512.

        Args:
            inputs (list of str, torch.Tensor): Path to a list of paths to image files or torch.Tensor of images (B, C, H, W)
            output_size (int): image size to rescale all image preserving aspect ratio.
                                Will raise an error if not set and batch_size > 1 but images are not the same size
            batch_size (int): how many batches of images you want to run at one shot.
                                Larger gives faster speed but is more memory-consuming. Images must be the
            same size to be run in batches!
            num_workers (int): how many subprocesses to use for data loading. ``0`` means that the data will be loaded in the main process.
            pin_memory (bool): If ``True``, the data loader will copy Tensors into CUDA pinned memory before returning them.  If your data elements are a custom type, or your :attr:`collate_fn` returns a batch that is a custom type
            face_identity_threshold (float): value between 0-1 to determine similarity of person using face identity embeddings; Default >= 0.8
            **kwargs: you can pass each detector specific kwargs using a dictionary
                                like: `face_model_kwargs = {...}, au_model_kwargs={...}, ...`

        Returns:
            Fex: Prediction results dataframe
        """
<<<<<<< HEAD
        
=======

>>>>>>> f9dcd92f
        data_loader = DataLoader(
            ImageDataset(
                inputs,
                output_size=output_size,
                preserve_aspect_ratio=True,
                padding=True,
            ),
            num_workers=num_workers,
            batch_size=batch_size,
            pin_memory=pin_memory,
            shuffle=False,
        )
<<<<<<< HEAD
    
        batch_output = []
        for batch_id, batch_data in enumerate(tqdm(data_loader)):
            frame = convert_image_to_tensor(batch_data['Image'], img_type="float32") / 255.0
            img2pose_output = self.facepose_detector(frame)
            img2pose_output = postprocess_img2pose(img2pose_output[0])
            
            fex_data = self.forward(batch_data['Image'])
            fex_data['input'] = batch_data['FileNames'][0]
            fex_data['frame'] = batch_id
            batch_output.append(fex_data)
                #     faces = _inverse_face_transform(faces, batch_data)
                # landmarks = _inverse_landmark_transform(landmarks, batch_data)
        batch_output = pd.concat(batch_output)
        batch_output.compute_identities(threshold=face_identity_threshold, inplace=True)
        return batch_output
        
 
=======

        batch_output = []
        for batch_id, batch_data in enumerate(tqdm(data_loader)):
            frame = (
                convert_image_to_tensor(batch_data["Image"], img_type="float32") / 255.0
            )
            img2pose_output = self.facepose_detector(frame)
            img2pose_output = postprocess_img2pose(img2pose_output[0])

            fex_data = self.forward(batch_data["Image"])
            fex_data["input"] = batch_data["FileNames"][0]
            fex_data["frame"] = batch_id
            batch_output.append(fex_data)
            #     faces = _inverse_face_transform(faces, batch_data)
            # landmarks = _inverse_landmark_transform(landmarks, batch_data)
        batch_output = pd.concat(batch_output)
        batch_output.compute_identities(threshold=face_identity_threshold, inplace=True)
        return batch_output
>>>>>>> f9dcd92f
<|MERGE_RESOLUTION|>--- conflicted
+++ resolved
@@ -209,20 +209,14 @@
 
 
 def extract_face_from_bbox_torch(frame, detected_faces, face_size=112, expand_bbox=1.2):
-    """Extract face from image and resize using pytorch.
-
-    Args:
-        frame (torch.Tensor): Batch of images with shape (B, C, H, W).
-        detected_faces (torch.Tensor): Tensor of shape (N, 4) representing bounding boxes [x1, y1, x2, y2].
-        face_size (int): Output size to resize face after cropping.
-        expand_bbox (float): Amount to expand bbox before cropping.
-
-    Returns:
-        cropped_faces (torch.Tensor): Tensor of extracted faces of shape (N, C, face_size, face_size).
-        new_bboxes (torch.Tensor): Tensor of new bounding boxes with shape (N, 4).
-    """
+    """Extract face from image and resize using pytorch."""
+    
+    device = frame.device
     B, C, H, W = frame.shape
     N = detected_faces.shape[0]
+
+    # Move detected_faces to the same device as frame
+    detected_faces = detected_faces.to(device)
 
     # Extract the bounding box coordinates
     x1, y1, x2, y2 = (
@@ -247,19 +241,16 @@
 
     # Create a mesh grid for the face size
     yy, xx = torch.meshgrid(
-        torch.arange(face_size, device=frame.device),
-        torch.arange(face_size, device=frame.device),
+        torch.arange(face_size, device=device),
+        torch.arange(face_size, device=device),
+        indexing='ij'
     )
     yy = yy.float()
     xx = xx.float()
 
     # Calculate the normalized coordinates for the grid sampling
-    grid_x = (xx + 0.5) / face_size * (new_x2 - new_x1).view(N, 1, 1) + new_x1.view(
-        N, 1, 1
-    )
-    grid_y = (yy + 0.5) / face_size * (new_y2 - new_y1).view(N, 1, 1) + new_y1.view(
-        N, 1, 1
-    )
+    grid_x = (xx + 0.5) / face_size * (new_x2 - new_x1).view(N, 1, 1) + new_x1.view(N, 1, 1)
+    grid_y = (yy + 0.5) / face_size * (new_y2 - new_y1).view(N, 1, 1) + new_y1.view(N, 1, 1)
 
     # Normalize grid coordinates to the range [-1, 1]
     grid_x = 2 * grid_x / (W - 1) - 1
@@ -273,7 +264,7 @@
     grid = grid.float()
 
     # Calculate frame indices for each face, assuming faces are sequentially ordered
-    face_indices = torch.arange(N) % B  # Repeat for each batch element
+    face_indices = torch.arange(N, device=device) % B  # Repeat for each batch element
     frame_expanded = frame[face_indices]  # Select corresponding frame for each face
 
     # Use grid_sample to extract and resize faces
@@ -281,7 +272,6 @@
 
     # The output shape should be (N, C, face_size, face_size)
     return cropped_faces, new_bboxes
-
 
 def inverse_transform_landmarks_torch(landmarks, boxes):
     """
@@ -319,7 +309,7 @@
     return transformed_landmarks.reshape(N, 136)
 
 
-def _batch_hog(frame, landmarks):
+# def _batch_hog(frame, landmarks):
     """
     Helper function used in batch processing hog features
 
@@ -467,27 +457,19 @@
         self.facepose_detector.eval()
         self.facepose_detector.to(self.device)
         # self.facepose_detector = torch.compile(self.facepose_detector)
-<<<<<<< HEAD
-        
+
         # Initialize mobilefacenet
-        self.landmark_detector = MobileFaceNet([112, 112], 136)
-        landmark_model_file = hf_hub_download(repo_id='py-feat/mobilefacenet', filename="mobilefacenet_model_best.pth.tar", cache_dir=get_resource_path())
-        self.landmark_detector.load_state_dict(torch.load(landmark_model_file, map_location=self.device, weights_only=True)['state_dict'])
-=======
-
-        # Initialize mobilefacenet
-        self.landmark_detector = MobileFaceNet([112, 112], 136)
+        self.landmark_detector = MobileFaceNet([112, 112], 136, device=self.device)
         landmark_model_file = hf_hub_download(
             repo_id="py-feat/mobilefacenet",
             filename="mobilefacenet_model_best.pth.tar",
             cache_dir=get_resource_path(),
         )
-        self.landmark_detector.load_state_dict(
-            torch.load(
-                landmark_model_file, map_location=self.device, weights_only=True
-            )["state_dict"]
-        )
->>>>>>> f9dcd92f
+        # Ensure Model weights are Float32 for MPS
+        # mobilefacenet_state_dict =  torch.load(landmark_model_file, map_location=self.device, weights_only=True)["state_dict"]
+        # mobilefacenet_state_dict = {k: v.float() for k, v in mobilefacenet_state_dict.items()} 
+        # self.landmark_detector.load_state_dict(mobilefacenet_state_dict)
+        self.landmark_detector.load_state_dict(torch.load(landmark_model_file, map_location=self.device, weights_only=True)["state_dict"])
         self.landmark_detector.eval()
         self.landmark_detector.to(self.device)
         # self.landmark_detector = torch.compile(self.landmark_detector)
@@ -519,12 +501,7 @@
         )
         with open(emotion_config_file, "r") as f:
             emotion_config = json.load(f)
-<<<<<<< HEAD
-        self.emotion_detector = ResMasking("", in_channels=emotion_config['in_channels'])
-        self.emotion_detector.fc = nn.Sequential(nn.Dropout(0.4), nn.Linear(512, emotion_config['num_classes']))
-        emotion_model_file = hf_hub_download(repo_id='py-feat/resmasknet', filename="ResMaskNet_Z_resmasking_dropout1_rot30.pth", cache_dir=get_resource_path())
-        emotion_checkpoint = torch.load(emotion_model_file, map_location=device, weights_only=True)["net"]
-=======
+
         self.emotion_detector = ResMasking(
             "", in_channels=emotion_config["in_channels"]
         )
@@ -539,7 +516,6 @@
         emotion_checkpoint = torch.load(
             emotion_model_file, map_location=device, weights_only=True
         )["net"]
->>>>>>> f9dcd92f
         self.emotion_detector.load_state_dict(emotion_checkpoint)
         self.emotion_detector.eval()
         self.emotion_detector.to(self.device)
@@ -554,10 +530,6 @@
             device=self.device,
         )
         self.identity_detector.logits = nn.Linear(512, 8631)
-<<<<<<< HEAD
-        identity_model_file = hf_hub_download(repo_id='py-feat/facenet', filename="facenet_20180402_114759_vggface2.pth", cache_dir=get_resource_path())
-        self.identity_detector.load_state_dict(torch.load(identity_model_file, map_location=device, weights_only=True))
-=======
         identity_model_file = hf_hub_download(
             repo_id="py-feat/facenet",
             filename="facenet_20180402_114759_vggface2.pth",
@@ -566,18 +538,186 @@
         self.identity_detector.load_state_dict(
             torch.load(identity_model_file, map_location=device, weights_only=True)
         )
->>>>>>> f9dcd92f
         self.identity_detector.eval()
         self.identity_detector.to(self.device)
         # self.identity_detector = torch.compile(self.identity_detector)
 
+    # @torch.inference_mode()
+    # def forward(self, img, face_size=112):
+    #     """
+    #     Run Model Inference
+
+    #     Args:
+    #         img (torch.Tensor): Tensor of shape (B, C, H, W) representing the image
+    #         face_size (int): Output size to resize face after cropping.
+
+    #     Returns:
+    #         Fex: Prediction results dataframe
+    #     """
+
+    #     # img2pose
+    #     frame = convert_image_to_tensor(img, img_type="float32") / 255.0
+    #     frame.to(self.device)
+    #     img2pose_output = self.facepose_detector(frame)
+    #     img2pose_output = postprocess_img2pose(img2pose_output[0])
+    #     bbox = img2pose_output["boxes"]
+    #     poses = img2pose_output["dofs"]
+    #     facescores = img2pose_output["scores"]
+
+    #     # mobilefacenet
+    #     extracted_faces, new_bbox = extract_face_from_bbox_torch(
+    #         frame, bbox, face_size=face_size
+    #     )
+        
+    #     landmarks = self.landmark_detector.forward(extracted_faces.to(self.device))[0]
+    #     new_landmarks = inverse_transform_landmarks_torch(landmarks, new_bbox)
+
+    #     # resmasknet - [angry, disgust, fear, happy, sad, surprise, neutral]
+    #     # frame = Compose([Grayscale(3)])(convert_image_to_tensor(img, img_type="float32"))
+    #     resmasknet_faces, resmasknet_bbox = extract_face_from_bbox_torch(
+    #         frame, bbox, expand_bbox=1.1, face_size=224
+    #     )
+    #     emotions = self.emotion_detector.forward(resmasknet_faces)
+    #     emotion_probabilities = torch.softmax(emotions, 1)
+
+    #     # facenet
+    #     identity_embeddings = self.identity_detector.forward(extracted_faces)
+
+    #     # xgb_au
+    #     frame_au = convert_image_to_tensor(img, img_type="float32")
+    #     hog_features, au_new_landmarks = _batch_hog(frame=frame_au, landmarks=landmarks)
+    #     aus = self.au_detector.detect_au(
+    #         frame=hog_features, landmarks=[au_new_landmarks]
+    #     )
+
+    #     # Create Fex Output Representation
+    #     feat_faceboxes = pd.DataFrame(
+    #         convert_bbox_output(img2pose_output).detach().numpy(),
+    #         columns=FEAT_FACEBOX_COLUMNS,
+    #     )
+    #     feat_poses = pd.DataFrame(
+    #         poses.detach().numpy(), columns=FEAT_FACEPOSE_COLUMNS_3D
+    #     )
+    #     reshape_landmarks = new_landmarks.reshape(new_landmarks.shape[0], 68, 2)
+    #     reordered_landmarks = torch.cat(
+    #         [reshape_landmarks[:, :, 0], reshape_landmarks[:, :, 1]], dim=1
+    #     )
+    #     feat_landmarks = pd.DataFrame(
+    #         reordered_landmarks.detach().numpy(), columns=openface_2d_landmark_columns
+    #     )
+    #     feat_aus = pd.DataFrame(aus, columns=AU_LANDMARK_MAP["Feat"])
+    #     feat_emotions = pd.DataFrame(
+    #         emotion_probabilities.detach().numpy(), columns=FEAT_EMOTION_COLUMNS
+    #     )
+    #     feat_identities = pd.DataFrame(
+    #         identity_embeddings.detach().numpy(), columns=FEAT_IDENTITY_COLUMNS[1:]
+    #     )
+
+    #     return Fex(
+    #         pd.concat(
+    #             [
+    #                 feat_faceboxes,
+    #                 feat_landmarks,
+    #                 feat_poses,
+    #                 feat_aus,
+    #                 feat_emotions,
+    #                 feat_identities,
+    #             ],
+    #             axis=1,
+    #         ),
+    #         au_columns=AU_LANDMARK_MAP["Feat"],
+    #         emotion_columns=FEAT_EMOTION_COLUMNS,
+    #         facebox_columns=FEAT_FACEBOX_COLUMNS,
+    #         landmark_columns=openface_2d_landmark_columns,
+    #         facepose_columns=FEAT_FACEPOSE_COLUMNS_3D,
+    #         identity_columns=FEAT_IDENTITY_COLUMNS[1:],
+    #         detector="Feat",
+    #         face_model="img2pose",
+    #         landmark_model="mobilefacenet",
+    #         au_model="xgb_au",
+    #         emotion_model="resmasknet",
+    #         facepose_model="img2pose",
+    #         identity_model="facenet",
+    #     )
+        
+    # def detect_image(
+    #     self,
+    #     inputs,
+    #     output_size=None,
+    #     batch_size=1,
+    #     num_workers=0,
+    #     pin_memory=False,
+    #     face_identity_threshold=0.8,
+    #     **kwargs,
+    # ):
+    #     """
+    #     Detects FEX from one or more image files. If you want to speed up detection you
+    #     can process multiple images in batches by setting `batch_size > 1`. However, all
+    #     images must have **the same dimensions** to be processed in batches. Py-feat can
+    #     automatically adjust image sizes by using the `output_size=int`. Common
+    #     output-sizes include 256 and 512.
+
+    #     Args:
+    #         inputs (list of str, torch.Tensor): Path to a list of paths to image files or torch.Tensor of images (B, C, H, W)
+    #         output_size (int): image size to rescale all image preserving aspect ratio.
+    #                             Will raise an error if not set and batch_size > 1 but images are not the same size
+    #         batch_size (int): how many batches of images you want to run at one shot.
+    #                             Larger gives faster speed but is more memory-consuming. Images must be the
+    #         same size to be run in batches!
+    #         num_workers (int): how many subprocesses to use for data loading. ``0`` means that the data will be loaded in the main process.
+    #         pin_memory (bool): If ``True``, the data loader will copy Tensors into CUDA pinned memory before returning them.  If your data elements are a custom type, or your :attr:`collate_fn` returns a batch that is a custom type
+    #         face_identity_threshold (float): value between 0-1 to determine similarity of person using face identity embeddings; Default >= 0.8
+    #         **kwargs: you can pass each detector specific kwargs using a dictionary
+    #                             like: `face_model_kwargs = {...}, au_model_kwargs={...}, ...`
+
+    #     Returns:
+    #         Fex: Prediction results dataframe
+    #     """
+
+    #     if isinstance(inputs, (list, str)):
+    #         data_loader = DataLoader(
+    #             ImageDataset(
+    #                 inputs,
+    #                 output_size=output_size,
+    #                 preserve_aspect_ratio=True,
+    #                 padding=True,
+    #             ),
+    #             num_workers=num_workers,
+    #             batch_size=batch_size,
+    #             pin_memory=pin_memory,
+    #             shuffle=False,
+    #         )
+    #     elif isinstance(inputs, torch.Tensor):
+    #         data_loader = DataLoader(
+    #             TensorDataset(inputs),
+    #             batch_size=batch_size,
+    #             shuffle=False,
+    #             num_workers=num_workers,
+    #             pin_memory=pin_memory,
+    #         )
+            
+    #     batch_output = []
+    #     for batch_id, batch_data in enumerate(tqdm(data_loader)):
+    #         fex_data = self.forward(batch_data["Image"])
+    #         fex_data["input"] = batch_data["FileNames"][0]
+    #         fex_data["frame"] = batch_id
+    #         batch_output.append(fex_data)
+    #         #     faces = _inverse_face_transform(faces, batch_data)
+    #         # landmarks = _inverse_landmark_transform(landmarks, batch_data)
+    #     batch_output = pd.concat(batch_output)
+    #     batch_output.compute_identities(
+    #         threshold=face_identity_threshold, inplace=True
+    #     )
+    #     return batch_output
+
+
     @torch.inference_mode()
-    def forward(self, img, face_size=112):
+    def detect_faces(self, images, face_size=112):
         """
-        Run Model Inference
+        detect faces and poses in a batch of images using img2pose
 
         Args:
-            img (torch.Tensor): Tensor of shape (B, C, H, W) representing the image
+            img (torch.Tensor): Tensor of shape (B, C, H, W) representing the images
             face_size (int): Output size to resize face after cropping.
 
         Returns:
@@ -585,25 +725,62 @@
         """
 
         # img2pose
-        frame = convert_image_to_tensor(img, img_type="float32") / 255.0
-        img2pose_output = self.facepose_detector(frame)
-        img2pose_output = postprocess_img2pose(img2pose_output[0])
-        bbox = img2pose_output["boxes"]
-        poses = img2pose_output["dofs"]
-        facescores = img2pose_output["scores"]
-
-        # mobilefacenet
-        extracted_faces, new_bbox = extract_face_from_bbox_torch(
-            frame, bbox, face_size=face_size
-        )
-        landmarks = self.landmark_detector.forward(extracted_faces)[0]
-        new_landmarks = inverse_transform_landmarks_torch(landmarks, new_bbox)
+        frames = convert_image_to_tensor(images, img_type="float32") / 255.0
+        frames.to(self.device)
+        
+        batch_results = []
+        for i in range(frames.size(0)):
+            single_frame = frames[i, ...].unsqueeze(0)  # Extract single image from batch
+            img2pose_output = self.facepose_detector(single_frame)
+            img2pose_output = postprocess_img2pose(img2pose_output[0])
+            bbox = img2pose_output["boxes"]
+            poses = img2pose_output["dofs"]
+            facescores = img2pose_output["scores"]
+
+            # Extract faces from bbox
+            extracted_faces, new_bbox = extract_face_from_bbox_torch(
+                single_frame, bbox, face_size=face_size
+            )
+            
+            # Extract Faces separately for Resmasknet
+            resmasknet_faces, resmasknet_bbox = extract_face_from_bbox_torch(
+                single_frame, bbox, expand_bbox=1.1, face_size=224
+            )
+            
+            batch_results.append({
+                "frame_id": i,
+                "faces": extracted_faces,
+                "boxes": bbox,
+                "new_bbox": new_bbox,
+                "poses": poses,
+                "scores": facescores,
+                "resmasknet_faces": resmasknet_faces,
+            })
+            
+        return batch_results
+    
+    @torch.inference_mode()
+    def forward(self, faces_data):
+        """
+        Run Model Inference on detected faces.
+
+        Args:
+            faces_data (list of dict): Detected faces and associated data from `detect_faces`.
+
+        Returns:
+            Fex: Prediction results dataframe
+        """
+        
+        extracted_faces = torch.cat([face["faces"] for face in faces_data], dim=0)
+        
+        new_bboxes = torch.cat([face["new_bbox"] for face in faces_data], dim=0)
+        
+        # Mobilefacenet
+        landmarks = self.landmark_detector.forward(extracted_faces.to(self.device))[0]
+        new_landmarks = inverse_transform_landmarks_torch(landmarks, new_bboxes)
 
         # resmasknet - [angry, disgust, fear, happy, sad, surprise, neutral]
-        # frame = Compose([Grayscale(3)])(convert_image_to_tensor(img, img_type="float32"))
-        resmasknet_faces, resmasknet_bbox = extract_face_from_bbox_torch(
-            frame, bbox, expand_bbox=1.1, face_size=224
-        )
+        resmasknet_faces = torch.cat([face["resmasknet_faces"] for face in faces_data], dim=0)
         emotions = self.emotion_detector.forward(resmasknet_faces)
         emotion_probabilities = torch.softmax(emotions, 1)
 
@@ -611,58 +788,43 @@
         identity_embeddings = self.identity_detector.forward(extracted_faces)
 
         # xgb_au
-        frame_au = convert_image_to_tensor(img, img_type="float32")
-        hog_features, au_new_landmarks = _batch_hog(
-            frame=convert_image_to_tensor(frame_au, img_type="float32"),
-            landmarks=landmarks,
-        )
+        # First Extract Hog Features
+        n_faces = landmarks.shape[0]
+        face_size = extracted_faces.shape[-1]
+        extracted_faces_bboxes = torch.tensor([0, 0, face_size, face_size]).unsqueeze(0).repeat(n_faces,1)
+        extracted_landmarks = inverse_transform_landmarks_torch(landmarks, extracted_faces_bboxes)
+        hog_features = []
+        au_new_landmarks = []
+        for j in range(n_faces):
+            convex_hull, new_landmark = extract_face_from_landmarks(extracted_faces[j, ...], extracted_landmarks[j, ...])
+            hog_features.append(hog(
+                transforms.ToPILImage()(convex_hull[0]),
+                orientations=8,
+                pixels_per_cell=(8, 8),
+                cells_per_block=(2, 2),
+                visualize=False,
+                channel_axis=-1,
+            ).reshape(1, -1))
+            au_new_landmarks.append(new_landmark)
+        hog_features = np.concatenate(hog_features)
         aus = self.au_detector.detect_au(
             frame=hog_features, landmarks=[au_new_landmarks]
         )
 
         # Create Fex Output Representation
-<<<<<<< HEAD
-        feat_faceboxes = pd.DataFrame(convert_bbox_output(img2pose_output).detach().numpy(), columns=FEAT_FACEBOX_COLUMNS)
-        feat_poses = pd.DataFrame(poses.detach().numpy(), columns=FEAT_FACEPOSE_COLUMNS_3D)
-        reshape_landmarks = new_landmarks.reshape(new_landmarks.shape[0], 68, 2)
-        reordered_landmarks = torch.cat([reshape_landmarks[:, :, 0], reshape_landmarks[:, :, 1]], dim=1)
-        feat_landmarks = pd.DataFrame(reordered_landmarks.detach().numpy(), columns=openface_2d_landmark_columns)
-        # feat_landmarks = pd.DataFrame(new_landmarks.detach().numpy(), columns=openface_2d_landmark_columns)
-        feat_aus = pd.DataFrame(aus, columns=AU_LANDMARK_MAP['Feat'])
-        feat_emotions = pd.DataFrame(emotion_probabilities.detach().numpy(), columns=FEAT_EMOTION_COLUMNS)
-        feat_identities = pd.DataFrame(identity_embeddings.detach().numpy(), columns=FEAT_IDENTITY_COLUMNS[1:])
-        
-        return Fex(pd.concat([feat_faceboxes, feat_landmarks, feat_poses, feat_aus, feat_emotions, feat_identities], axis=1),
-                au_columns=AU_LANDMARK_MAP['Feat'],
-                emotion_columns=FEAT_EMOTION_COLUMNS,
-                facebox_columns=FEAT_FACEBOX_COLUMNS,
-                landmark_columns=openface_2d_landmark_columns,
-                facepose_columns=FEAT_FACEPOSE_COLUMNS_3D,
-                identity_columns=FEAT_IDENTITY_COLUMNS[1:],
-                detector="Feat",
-                face_model='img2pose',
-                landmark_model='mobilefacenet',
-                au_model='xgb_au',
-                emotion_model='resmasknet',
-                facepose_model='img2pose',
-                identity_model='facenet')     
-            
-    def detect_image(self,
-                    inputs,
-                    output_size=None,
-                    batch_size=1,
-                    num_workers=0,
-                    pin_memory=False,
-                    face_identity_threshold=0.8,
-                    **kwargs):
-=======
+        new_bboxes = torch.cat([face["new_bbox"] for face in faces_data], dim=0)
+
+        bboxes = torch.cat([convert_bbox_output(face_output) for face_output in faces_data], dim=0)
         feat_faceboxes = pd.DataFrame(
-            convert_bbox_output(img2pose_output).detach().numpy(),
+            bboxes.detach().numpy(),
             columns=FEAT_FACEBOX_COLUMNS,
         )
+        
+        poses = torch.cat([face_output['poses'] for face_output in faces_data], dim=0)
         feat_poses = pd.DataFrame(
             poses.detach().numpy(), columns=FEAT_FACEPOSE_COLUMNS_3D
         )
+        
         reshape_landmarks = new_landmarks.reshape(new_landmarks.shape[0], 68, 2)
         reordered_landmarks = torch.cat(
             [reshape_landmarks[:, :, 0], reshape_landmarks[:, :, 1]], dim=1
@@ -670,11 +832,12 @@
         feat_landmarks = pd.DataFrame(
             reordered_landmarks.detach().numpy(), columns=openface_2d_landmark_columns
         )
-        # feat_landmarks = pd.DataFrame(new_landmarks.detach().numpy(), columns=openface_2d_landmark_columns)
+        
         feat_aus = pd.DataFrame(aus, columns=AU_LANDMARK_MAP["Feat"])
         feat_emotions = pd.DataFrame(
             emotion_probabilities.detach().numpy(), columns=FEAT_EMOTION_COLUMNS
         )
+        
         feat_identities = pd.DataFrame(
             identity_embeddings.detach().numpy(), columns=FEAT_IDENTITY_COLUMNS[1:]
         )
@@ -705,7 +868,7 @@
             facepose_model="img2pose",
             identity_model="facenet",
         )
-
+        
     def detect_image(
         self,
         inputs,
@@ -716,29 +879,20 @@
         face_identity_threshold=0.8,
         **kwargs,
     ):
->>>>>>> f9dcd92f
         """
-        Detects FEX from one or more image files. If you want to speed up detection you
-        can process multiple images in batches by setting `batch_size > 1`. However, all
-        images must have **the same dimensions** to be processed in batches. Py-feat can
-        automatically adjust image sizes by using the `output_size=int`. Common
-        output-sizes include 256 and 512.
+        Detects FEX from one or more image files.
 
         Args:
             inputs (list of str, torch.Tensor): Path to a list of paths to image files or torch.Tensor of images (B, C, H, W)
             output_size (int): image size to rescale all image preserving aspect ratio.
-                                Will raise an error if not set and batch_size > 1 but images are not the same size
             batch_size (int): how many batches of images you want to run at one shot.
-                                Larger gives faster speed but is more memory-consuming. Images must be the
-            same size to be run in batches!
-            num_workers (int): how many subprocesses to use for data loading. ``0`` means that the data will be loaded in the main process.
-            pin_memory (bool): If ``True``, the data loader will copy Tensors into CUDA pinned memory before returning them.  If your data elements are a custom type, or your :attr:`collate_fn` returns a batch that is a custom type
+            num_workers (int): how many subprocesses to use for data loading. 
+            pin_memory (bool): If ``True``, the data loader will copy Tensors into CUDA pinned memory before returning them.
             face_identity_threshold (float): value between 0-1 to determine similarity of person using face identity embeddings; Default >= 0.8
-            **kwargs: you can pass each detector specific kwargs using a dictionary
-                                like: `face_model_kwargs = {...}, au_model_kwargs={...}, ...`
+            **kwargs: additional detector-specific kwargs
 
         Returns:
-            Fex: Prediction results dataframe
+            pd.DataFrame: Concatenated results for all images in the batch
         """
 
         if isinstance(inputs, (list, str)):
@@ -754,21 +908,6 @@
                 pin_memory=pin_memory,
                 shuffle=False,
             )
-
-            batch_output = []
-            for batch_id, batch_data in enumerate(tqdm(data_loader)):
-                fex_data = self.forward(batch_data["Image"])
-                fex_data["input"] = batch_data["FileNames"][0]
-                fex_data["frame"] = batch_id
-                batch_output.append(fex_data)
-                #     faces = _inverse_face_transform(faces, batch_data)
-                # landmarks = _inverse_landmark_transform(landmarks, batch_data)
-            batch_output = pd.concat(batch_output)
-            batch_output.compute_identities(
-                threshold=face_identity_threshold, inplace=True
-            )
-            return batch_output
-
         elif isinstance(inputs, torch.Tensor):
             data_loader = DataLoader(
                 TensorDataset(inputs),
@@ -777,120 +916,42 @@
                 num_workers=num_workers,
                 pin_memory=pin_memory,
             )
-
-            batch_output = []
-            for batch_id, batch_data in enumerate(tqdm(data_loader)):
-                fex_data = self.forward(batch_data)
-                fex_data["frame"] = batch_id
-                batch_output.append(fex_data)
-                #     faces = _inverse_face_transform(faces, batch_data)
-                # landmarks = _inverse_landmark_transform(landmarks, batch_data)
-            batch_output = pd.concat(batch_output)
-<<<<<<< HEAD
-            batch_output.compute_identities(threshold=face_identity_threshold, inplace=True)
-            return batch_output   
-        
-    def detect_image_batch(self,
-                    inputs,
-                    output_size=None,
-                    batch_size=1,
-                    num_workers=0,
-                    pin_memory=False,
-                    face_identity_threshold=0.8,
-                    **kwargs):
-=======
-            batch_output.compute_identities(
-                threshold=face_identity_threshold, inplace=True
-            )
-            return batch_output
-
-    def detect_image_batch(
-        self,
-        inputs,
-        output_size=None,
-        batch_size=1,
-        num_workers=0,
-        pin_memory=False,
-        face_identity_threshold=0.8,
-        **kwargs,
-    ):
->>>>>>> f9dcd92f
-        """
-        Detects FEX from one or more image files. If you want to speed up detection you
-        can process multiple images in batches by setting `batch_size > 1`. However, all
-        images must have **the same dimensions** to be processed in batches. Py-feat can
-        automatically adjust image sizes by using the `output_size=int`. Common
-        output-sizes include 256 and 512.
-
-        Args:
-            inputs (list of str, torch.Tensor): Path to a list of paths to image files or torch.Tensor of images (B, C, H, W)
-            output_size (int): image size to rescale all image preserving aspect ratio.
-                                Will raise an error if not set and batch_size > 1 but images are not the same size
-            batch_size (int): how many batches of images you want to run at one shot.
-                                Larger gives faster speed but is more memory-consuming. Images must be the
-            same size to be run in batches!
-            num_workers (int): how many subprocesses to use for data loading. ``0`` means that the data will be loaded in the main process.
-            pin_memory (bool): If ``True``, the data loader will copy Tensors into CUDA pinned memory before returning them.  If your data elements are a custom type, or your :attr:`collate_fn` returns a batch that is a custom type
-            face_identity_threshold (float): value between 0-1 to determine similarity of person using face identity embeddings; Default >= 0.8
-            **kwargs: you can pass each detector specific kwargs using a dictionary
-                                like: `face_model_kwargs = {...}, au_model_kwargs={...}, ...`
-
-        Returns:
-            Fex: Prediction results dataframe
-        """
-<<<<<<< HEAD
-        
-=======
-
->>>>>>> f9dcd92f
-        data_loader = DataLoader(
-            ImageDataset(
-                inputs,
-                output_size=output_size,
-                preserve_aspect_ratio=True,
-                padding=True,
-            ),
-            num_workers=num_workers,
-            batch_size=batch_size,
-            pin_memory=pin_memory,
-            shuffle=False,
-        )
-<<<<<<< HEAD
+        
+        batch_output = []
+        frame_counter = 0
+        for batch_id, batch_data in enumerate(tqdm(data_loader)):
+            faces_data = self.detect_faces(batch_data["Image"])
+            batch_results = self.forward(faces_data)
+
+            # Create metadata for each frame                
+            file_names = []
+            frame_ids = []            
+            for i,face in enumerate(faces_data):
+                n_faces = len(face['scores'])
+                current_frame_id = frame_counter + i
+                frame_ids.append(np.repeat(current_frame_id, n_faces))
+                file_names.append(np.repeat(batch_data['FileNames'][i], n_faces))
+            batch_results['input'] = np.concatenate(file_names)
+            batch_results['frame'] = np.concatenate(frame_ids)
+            
+            # Invert the face boxes and landmarks based on the padded output size
+            for j,frame_idx in enumerate(batch_results['frame'].unique()):
+                batch_results.loc[batch_results['frame']==frame_idx, 'FaceRectX'] = (batch_results.loc[batch_results['frame']==frame_idx, 'FaceRectX'] - batch_data["Padding"]["Left"].detach().numpy()[j])/batch_data["Scale"].detach().numpy()[j]
+                batch_results.loc[batch_results['frame']==frame_idx, 'FaceRectY'] = (batch_results.loc[batch_results['frame']==frame_idx, 'FaceRectY'] - batch_data["Padding"]["Top"].detach().numpy()[j])/batch_data["Scale"].detach().numpy()[j]
+                batch_results.loc[batch_results['frame']==frame_idx, 'FaceRectWidth'] = (batch_results.loc[batch_results['frame']==frame_idx, 'FaceRectWidth'])/batch_data["Scale"].detach().numpy()[j]
+                batch_results.loc[batch_results['frame']==frame_idx, 'FaceRectHeight'] = (batch_results.loc[batch_results['frame']==frame_idx, 'FaceRectHeight'])/batch_data["Scale"].detach().numpy()[j]
+            
+                for i in range(68):
+                    batch_results.loc[batch_results['frame']==frame_idx, f'x_{i}'] = (batch_results.loc[batch_results['frame']==frame_idx, f'x_{i}'] - batch_data["Padding"]["Left"].detach().numpy()[j])/batch_data["Scale"].detach().numpy()[j]
+                    batch_results.loc[batch_results['frame']==frame_idx, f'y_{i}'] = (batch_results.loc[batch_results['frame']==frame_idx, f'y_{i}'] - batch_data["Padding"]["Top"].detach().numpy()[j])/batch_data["Scale"].detach().numpy()[j]
+            
+            batch_output.append(batch_results)
+            frame_counter += 1 * batch_size
+        batch_output = pd.concat(batch_output)
+        batch_output.reset_index(drop=True, inplace=True)
+        batch_output.compute_identities(
+            threshold=face_identity_threshold, inplace=True
+        )
+        return batch_output
     
-        batch_output = []
-        for batch_id, batch_data in enumerate(tqdm(data_loader)):
-            frame = convert_image_to_tensor(batch_data['Image'], img_type="float32") / 255.0
-            img2pose_output = self.facepose_detector(frame)
-            img2pose_output = postprocess_img2pose(img2pose_output[0])
-            
-            fex_data = self.forward(batch_data['Image'])
-            fex_data['input'] = batch_data['FileNames'][0]
-            fex_data['frame'] = batch_id
-            batch_output.append(fex_data)
-                #     faces = _inverse_face_transform(faces, batch_data)
-                # landmarks = _inverse_landmark_transform(landmarks, batch_data)
-        batch_output = pd.concat(batch_output)
-        batch_output.compute_identities(threshold=face_identity_threshold, inplace=True)
-        return batch_output
-        
- 
-=======
-
-        batch_output = []
-        for batch_id, batch_data in enumerate(tqdm(data_loader)):
-            frame = (
-                convert_image_to_tensor(batch_data["Image"], img_type="float32") / 255.0
-            )
-            img2pose_output = self.facepose_detector(frame)
-            img2pose_output = postprocess_img2pose(img2pose_output[0])
-
-            fex_data = self.forward(batch_data["Image"])
-            fex_data["input"] = batch_data["FileNames"][0]
-            fex_data["frame"] = batch_id
-            batch_output.append(fex_data)
-            #     faces = _inverse_face_transform(faces, batch_data)
-            # landmarks = _inverse_landmark_transform(landmarks, batch_data)
-        batch_output = pd.concat(batch_output)
-        batch_output.compute_identities(threshold=face_identity_threshold, inplace=True)
-        return batch_output
->>>>>>> f9dcd92f
+ 